--- conflicted
+++ resolved
@@ -432,25 +432,10 @@
     },
     methods: {
         onBlur: function (e) {
-<<<<<<< HEAD
-            this.model.body.value = tinyMCE.activeEditor.getContent();
-
-            // Tell parent that title has been updated
-            var title = this.model.body.value.replace(/(<([^>]+)>)/ig, "");
-            if (title.length > 40) {
-                title = title.substring(0, 40) + "...";
-            }
-
-            this.$emit('update-title', {
-                uid: this.uid,
-                title: title
-            });
-=======
             this.model.body.value = e.target.innerHTML;
         },
         onChange: function (data) {
             this.model.body.value = data;
->>>>>>> f4a1b171
         }
     },
     computed: {
@@ -484,12 +469,9 @@
     },
     methods: {
         onBlurCol1: function (e) {
-            this.model.column1.value = tinyMCE.activeEditor.getContent();
+            this.model.column1.value = e.target.innerHTML;
         },
         onBlurCol2: function (e) {
-<<<<<<< HEAD
-            this.model.column2.value = tinyMCE.activeEditor.getContent();
-=======
             this.model.column2.value = e.target.innerHTML;
         },
         onChangeCol1: function (data) {
@@ -497,7 +479,6 @@
         },
         onChangeCol2: function (data) {
             this.model.column2.value = data;
->>>>>>> f4a1b171
         }
     },
     computed: {
