<Project Sdk="Microsoft.NET.Sdk">

  <PropertyGroup>
<<<<<<< HEAD
    <TargetFramework>netstandard2.1</TargetFramework>
    <Version>7.1.0-alpha1</Version>
=======
    <TargetFramework>netstandard2.0</TargetFramework>
    <Version>7.1.0</Version>
>>>>>>> 42f50dbe
    <Company>Piranha CMS</Company>
  </PropertyGroup>

  <ItemGroup>
    <PackageReference Include="AutoMapper" Version="8.1.0" />
<<<<<<< HEAD
    <PackageReference Include="Microsoft.EntityFrameworkCore.Design" Version="3.0.0" />
    <PackageReference Include="Microsoft.EntityFrameworkCore.Sqlite" Version="3.0.0" />
=======
    <PackageReference Include="Microsoft.EntityFrameworkCore.Design" Version="2.2.0" />
    <PackageReference Include="Microsoft.EntityFrameworkCore.Sqlite" Version="2.2.4" />
>>>>>>> 42f50dbe
  </ItemGroup>

  <ItemGroup>
    <ProjectReference Include="..\..\core\Piranha\Piranha.csproj" />
  </ItemGroup>

</Project>
<|MERGE_RESOLUTION|>--- conflicted
+++ resolved
@@ -1,29 +1,19 @@
-<Project Sdk="Microsoft.NET.Sdk">
-
-  <PropertyGroup>
-<<<<<<< HEAD
-    <TargetFramework>netstandard2.1</TargetFramework>
-    <Version>7.1.0-alpha1</Version>
-=======
-    <TargetFramework>netstandard2.0</TargetFramework>
-    <Version>7.1.0</Version>
->>>>>>> 42f50dbe
-    <Company>Piranha CMS</Company>
-  </PropertyGroup>
-
-  <ItemGroup>
-    <PackageReference Include="AutoMapper" Version="8.1.0" />
-<<<<<<< HEAD
-    <PackageReference Include="Microsoft.EntityFrameworkCore.Design" Version="3.0.0" />
-    <PackageReference Include="Microsoft.EntityFrameworkCore.Sqlite" Version="3.0.0" />
-=======
-    <PackageReference Include="Microsoft.EntityFrameworkCore.Design" Version="2.2.0" />
-    <PackageReference Include="Microsoft.EntityFrameworkCore.Sqlite" Version="2.2.4" />
->>>>>>> 42f50dbe
-  </ItemGroup>
-
-  <ItemGroup>
-    <ProjectReference Include="..\..\core\Piranha\Piranha.csproj" />
-  </ItemGroup>
-
-</Project>
+<Project Sdk="Microsoft.NET.Sdk">
+
+  <PropertyGroup>
+    <TargetFramework>netstandard2.1</TargetFramework>
+    <Version>7.1.0</Version>
+    <Company>Piranha CMS</Company>
+  </PropertyGroup>
+
+  <ItemGroup>
+    <PackageReference Include="AutoMapper" Version="8.1.0" />
+    <PackageReference Include="Microsoft.EntityFrameworkCore.Design" Version="3.0.0" />
+    <PackageReference Include="Microsoft.EntityFrameworkCore.Sqlite" Version="3.0.0" />
+  </ItemGroup>
+
+  <ItemGroup>
+    <ProjectReference Include="..\..\core\Piranha\Piranha.csproj" />
+  </ItemGroup>
+
+</Project>