--- conflicted
+++ resolved
@@ -129,79 +129,47 @@
         /// <summary>
         /// Gets the hooks available for aliases.
         /// </summary>
-<<<<<<< HEAD
-        public RepositoryHooks<Alias> Alias { get; } = new RepositoryHooks<Alias>();
-=======
-        public ServiceHooks<Alias> Alias { get; private set; } = new ServiceHooks<Alias>();
+        public ServiceHooks<Alias> Alias { get; } = new ServiceHooks<Alias>();
 
         /// <summary>
         /// Gets the hooks available for comments.
         /// </summary>
-        public ValidationServiceHooks<Comment> Comments { get; private set; } = new ValidationServiceHooks<Comment>();
->>>>>>> 24388fee
+        public ValidationServiceHooks<Comment> Comments { get; } = new ValidationServiceHooks<Comment>();
 
         /// <summary>
         /// Gets the hooks available for media.
         /// </summary>
-<<<<<<< HEAD
-        public RepositoryHooks<Media> Media { get; } = new RepositoryHooks<Media>();
-=======
-        public ServiceHooks<Media> Media { get; private set; } = new ServiceHooks<Media>();
->>>>>>> 24388fee
+        public ServiceHooks<Media> Media { get; } = new ServiceHooks<Media>();
 
         /// <summary>
         /// Gets the hooks available for media folders.
         /// </summary>
-<<<<<<< HEAD
-        public RepositoryHooks<MediaFolder> MediaFolder { get; } = new RepositoryHooks<MediaFolder>();
-=======
-        public ServiceHooks<MediaFolder> MediaFolder { get; private set; } = new ServiceHooks<MediaFolder>();
->>>>>>> 24388fee
+        public ServiceHooks<MediaFolder> MediaFolder { get; } = new ServiceHooks<MediaFolder>();
 
         /// <summary>
         /// Gets the hooks available for pages.
         /// </summary>
-<<<<<<< HEAD
-        public RepositoryHooks<PageBase> Pages { get; } = new RepositoryHooks<PageBase>();
-=======
-        public ServiceHooks<PageBase> Pages { get; private set; } = new ServiceHooks<PageBase>();
->>>>>>> 24388fee
+        public ServiceHooks<PageBase> Pages { get; } = new ServiceHooks<PageBase>();
 
         /// <summary>
         /// Gets the hooks available for params.
         /// </summary>
-<<<<<<< HEAD
-        public RepositoryHooks<Param> Param { get; } = new RepositoryHooks<Param>();
-=======
-        public ServiceHooks<Param> Param { get; private set; } = new ServiceHooks<Param>();
->>>>>>> 24388fee
+        public ServiceHooks<Param> Param { get; } = new ServiceHooks<Param>();
 
         /// <summary>
         /// Gets the hooks available for posts.
         /// </summary>
-<<<<<<< HEAD
-        public RepositoryHooks<PostBase> Posts { get; } = new RepositoryHooks<PostBase>();
-=======
-        public ServiceHooks<PostBase> Posts { get; private set; } = new ServiceHooks<PostBase>();
->>>>>>> 24388fee
+        public ServiceHooks<PostBase> Posts { get; } = new ServiceHooks<PostBase>();
 
         /// <summary>
         /// Gets the hooks available for sites.
         /// </summary>
-<<<<<<< HEAD
-        public RepositoryHooks<Site> Site { get; } = new RepositoryHooks<Site>();
-=======
-        public ServiceHooks<Site> Site { get; private set; } = new ServiceHooks<Site>();
->>>>>>> 24388fee
+        public ServiceHooks<Site> Site { get; } = new ServiceHooks<Site>();
 
         /// <summary>
         /// Gets the hooks available for sites.
         /// </summary>
-<<<<<<< HEAD
-        public RepositoryHooks<SiteContentBase> SiteContent { get; } = new RepositoryHooks<SiteContentBase>();
-=======
-        public ServiceHooks<SiteContentBase> SiteContent { get; private set; } = new ServiceHooks<SiteContentBase>();
->>>>>>> 24388fee
+        public ServiceHooks<SiteContentBase> SiteContent { get; } = new ServiceHooks<SiteContentBase>();
 
         /// <summary>
         /// Gets the hook for slug generation.
