--- conflicted
+++ resolved
@@ -22,13 +22,7 @@
         private readonly ISecurity _service;
         private readonly ManagerLocalizer _localizer;
 
-<<<<<<< HEAD
         public LoginModel(ISecurity service, ManagerLocalizer localizer)
-=======
-        public bool SignInFailed { get; set; }
-
-        public LoginModel(ISecurity service)
->>>>>>> ccaaaf03
         {
             _service = service;
             _localizer = localizer;
@@ -36,37 +30,23 @@
 
         public class InputModel
         {
+            [Required]
             public string Username { get; set; }
 
+            [Required]
             public string Password { get; set; }
         }
 
         public async Task<IActionResult> OnPostAsync(InputModel model)
-<<<<<<< HEAD
         {
-            if (string.IsNullOrEmpty(model.Password))
-                ModelState.AddModelError("Password", _localizer.General["The password is required."].Value);
-            if (string.IsNullOrEmpty(model.Username))
-                ModelState.AddModelError("Username", _localizer.General["The username is required."].Value);
-
-            if (!ModelState.IsValid)
+            if (!ModelState.IsValid || await _service.SignIn(HttpContext, model.Username, model.Password))
             {
+                ModelState.Clear();
+                ModelState.AddModelError(string.Empty, _localizer.General["Username and/or password are incorrect."].Value);
                 return Page();
             }
 
-            if (await _service.SignIn(HttpContext, model.Username, model.Password))
-            {
-                return new RedirectToPageResult("Index");
-            }
-            ModelState.AddModelError(string.Empty, _localizer.General["Invalid login attempt."].Value);
-=======
-        {            
-            if (ModelState.IsValid && await _service.SignIn(HttpContext, model.Username, model.Password))
-                return new RedirectToPageResult("Index");
-
-            SignInFailed = true;
->>>>>>> ccaaaf03
-            return Page();
+            return new RedirectToPageResult("Index");
         }
     }
 }