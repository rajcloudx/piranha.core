/*
 * Copyright (c) .NET Foundation and Contributors
 *
 * This software may be modified and distributed under the terms
 * of the MIT license. See the LICENSE file for details.
 *
 * https://github.com/piranhacms/piranha.core
 *
 */

using System.Collections;
using System.ComponentModel.DataAnnotations;
using System.Dynamic;
using Piranha.Extend;
using Piranha.Extend.Fields;
using Piranha.Manager.Extensions;
using Piranha.Models;
using Piranha.Manager.Models;
using Piranha.Manager.Models.Content;
using Piranha.Services;

namespace Piranha.Manager.Services;

public class PostService
{
    private readonly IApi _api;
    private readonly IContentFactory _factory;

    public PostService(IApi api, IContentFactory factory)
    {
        _api = api;
        _factory = factory;
    }

    public async Task<PostModalModel> GetArchiveMap(Guid? siteId, Guid? archiveId)
    {
        var model = new PostModalModel();

        // Get default site if none is selected
        if (!siteId.HasValue)
        {
            var site = await _api.Sites.GetDefaultAsync();
            if (site != null)
            {
                siteId = site.Id;
            }
        }

        model.SiteId = siteId.Value;

        // Get the sites available
        model.Sites = (await _api.Sites.GetAllAsync())
            .Select(s => new PostModalModel.SiteItem
            {
                Id = s.Id,
                Title = s.Title
            })
            .OrderBy(s => s.Title)
            .ToList();

        // Get the current site title
        var currentSite = model.Sites.FirstOrDefault(s => s.Id == siteId.Value);
        if (currentSite != null)
        {
            model.SiteTitle = currentSite.Title;
        }

        // Get the blogs available
        model.Archives = (await _api.Pages.GetAllBlogsAsync<PageInfo>(siteId.Value))
            .Select(p => new PostModalModel.ArchiveItem
            {
                Id = p.Id,
                Title = p.Title,
                Slug = p.Slug
            })
            .OrderBy(p => p.Title)
            .ToList();

        if (model.Archives.Any())
        {
            if (!archiveId.HasValue)
            {
                // Select the first blog
                archiveId = model.Archives.First().Id;
            }

            var archive = model.Archives.FirstOrDefault(b => b.Id == archiveId.Value);
            if (archive != null)
            {
                model.ArchiveId = archive.Id;
                model.ArchiveTitle = archive.Title;
                model.ArchiveSlug = archive.Slug;
            }

            // Get the available posts
            model.Posts = (await _api.Posts.GetAllAsync<PostInfo>(archiveId.Value))
                .Select(p => new PostModalModel.PostModalItem
                {
                    Id = p.Id,
                    Title = p.Title,
                    Permalink = "/" + model.ArchiveSlug + "/" + p.Slug,
                    Published = p.Published?.ToString("yyyy-MM-dd HH:mm")
                }).ToList();

            // Sort so we show unpublished drafts first
            model.Posts = model.Posts.Where(p => string.IsNullOrEmpty(p.Published))
                .Concat(model.Posts.Where(p => !string.IsNullOrEmpty(p.Published)))
                .ToList();
        }

        return model;
    }

    public async Task<PostListModel> GetList(Guid archiveId, int index = 0)
    {
        var page = await _api.Pages.GetByIdAsync<PageInfo>(archiveId);
        if (page == null)
        {
            return new PostListModel();
        }

        var pageType = App.PageTypes.GetById(page.TypeId);
        var pageSize = 0;

        using (var config = new Config(_api))
        {
            pageSize = config.ManagerPageSize;
        }

        var model = new PostListModel
        {
            PostTypes = App.PostTypes.Select(t => new PostListModel.PostTypeItem
            {
                Id = t.Id,
                Title = t.Title,
                AddUrl = "manager/post/add/"
            }).ToList(),
            TotalPosts = await _api.Posts.GetCountAsync(archiveId)
        };

        model.TotalPages = Convert.ToInt32(Math.Ceiling(model.TotalPosts / Convert.ToDouble(pageSize)));
        model.Index = index;

        // We have specified the post types that should be available
        // in this archive. Filter them accordingly
        if (pageType.ArchiveItemTypes.Count > 0)
        {
            model.PostTypes = model.PostTypes
                .Where(t => pageType.ArchiveItemTypes.Contains(t.Id))
                .ToList();
        }

        // Get drafts
        var drafts = await _api.Posts.GetAllDraftsAsync(archiveId);

        // Get posts
        model.Posts = (await _api.Posts.GetAllAsync<PostInfo>(archiveId, index, pageSize))
            .Select(p => new PostListModel.PostItem
            {
                Id = p.Id.ToString(),
                Title = p.Title,
                TypeName = model.PostTypes.First(t => t.Id == p.TypeId).Title,
                Category = p.Category.Title,
                Published = p.Published?.ToString("yyyy-MM-dd HH:mm"),
                Status = p.GetState(drafts.Contains(p.Id)),
                isScheduled = p.Published.HasValue && p.Published.Value > DateTime.Now,
                EditUrl = "manager/post/edit/"
            }).ToList();

        // Get categories
        model.Categories = (await _api.Posts.GetAllCategoriesAsync(archiveId))
            .Select(c => new PostListModel.CategoryItem
            {
                Id = c.Id.ToString(),
                Title = c.Title
            }).ToList();

        return model;
    }

    public async Task<PostEditModel> GetById(Guid id, bool useDraft = true)
    {
        var isDraft = true;
        var post = useDraft ? await _api.Posts.GetDraftByIdAsync(id) : null;

        if (post == null)
        {
            post = await _api.Posts.GetByIdAsync(id);
            isDraft = false;
        }

        if (post != null)
        {
            // Perform manager init
            await _factory.InitDynamicManagerAsync(post,
                App.PostTypes.GetById(post.TypeId));

            var postModel = Transform(post, isDraft);

            postModel.Categories = (await _api.Posts.GetAllCategoriesAsync(post.BlogId))
                .Select(c => c.Title).ToList();
            postModel.Tags = (await _api.Posts.GetAllTagsAsync(post.BlogId))
                .Select(t => t.Title).ToList();
            postModel.PendingCommentCount = (await _api.Posts.GetAllPendingCommentsAsync(id))
                .Count();

            postModel.SelectedCategory = post.Category.Title;
            postModel.SelectedTags = post.Tags.Select(t => t.Title).ToList();

            return postModel;
        }
        return null;
    }

    public async Task<PostEditModel> Create(Guid archiveId, string typeId)
    {
        var post = await _api.Posts.CreateAsync<DynamicPost>(typeId);

        if (post != null)
        {
            post.Id = Guid.NewGuid();
            post.BlogId = archiveId;

            // Perform manager init
            await _factory.InitDynamicManagerAsync(post,
                App.PostTypes.GetById(post.TypeId));

            var postModel = Transform(post, false);

            postModel.Categories = (await _api.Posts.GetAllCategoriesAsync(post.BlogId))
                .Select(c => c.Title).ToList();
            postModel.Tags = (await _api.Posts.GetAllTagsAsync(post.BlogId))
                .Select(t => t.Title).ToList();

            postModel.SelectedCategory = post.Category?.Title;
            postModel.SelectedTags = post.Tags.Select(t => t.Title).ToList();

            return postModel;
        }
        return null;
    }

    public async Task Save(PostEditModel model, bool draft)
    {
        var postType = App.PostTypes.GetById(model.TypeId);

        if (postType != null)
        {
            if (model.Id == Guid.Empty)
            {
                model.Id = Guid.NewGuid();
            }

            var post = await _api.Posts.GetByIdAsync(model.Id);

            if (post == null)
            {
                post = await _factory.CreateAsync<DynamicPost>(postType);
                post.Id = model.Id;
            }

            post.BlogId = model.BlogId;
            post.TypeId = model.TypeId;
            post.Title = model.Title;
            post.Slug = model.Slug;
            post.MetaTitle = model.MetaTitle;
            post.MetaKeywords = model.MetaKeywords;
            post.MetaDescription = model.MetaDescription;
            post.MetaIndex = model.MetaIndex;
            post.MetaFollow = model.MetaFollow;
            post.MetaPriority = model.MetaPriority;
            post.OgTitle = model.OgTitle;
            post.OgDescription = model.OgDescription;
            post.OgImage = model.OgImage;
            post.Excerpt = model.Excerpt;
            post.Published = !string.IsNullOrEmpty(model.Published) ? DateTime.Parse(model.Published) : (DateTime?)null;
            post.RedirectUrl = model.RedirectUrl;
            post.RedirectType = (RedirectType)Enum.Parse(typeof(RedirectType), model.RedirectType);
            post.EnableComments = model.EnableComments;
            post.CloseCommentsAfterDays = model.CloseCommentsAfterDays;
            post.Permissions = model.SelectedPermissions;
            post.PrimaryImage = model.PrimaryImage;

            if (postType.Routes.Count > 1)
            {
                post.Route = postType.Routes.FirstOrDefault(r => r.Route == model.SelectedRoute?.Route)
                                ?? postType.Routes.First();
            }

            // Save category
            post.Category = new Taxonomy
            {
                Title = model.SelectedCategory
            };

            // Save tags
            post.Tags.Clear();
            foreach (var tag in model.SelectedTags)
            {
                post.Tags.Add(new Taxonomy
                {
                    Title = tag
                });
            }

            // Save regions
            foreach (var region in postType.Regions)
            {
                var modelRegion = model.Regions
                    .FirstOrDefault(r => r.Meta.Id == region.Id);

                if (region.Collection)
                {
                    var listRegion = (IRegionList)((IDictionary<string, object>)post.Regions)[region.Id];

                    listRegion.Clear();

                    foreach (var item in modelRegion.Items)
                    {
                        if (region.Fields.Count == 1)
                        {
                            listRegion.Add(item.Fields[0].Model);
                        }
                        else
                        {
                            var postRegion = new ExpandoObject();

                            foreach (var field in region.Fields)
                            {
                                var modelField = item.Fields
                                    .FirstOrDefault(f => f.Meta.Id == field.Id);
                                ((IDictionary<string, object>)postRegion)[field.Id] = modelField.Model;
                            }
                            listRegion.Add(postRegion);
                        }
                    }
                }
                else
                {
                    var postRegion = ((IDictionary<string, object>)post.Regions)[region.Id];

                    if (region.Fields.Count == 1)
                    {
                        ((IDictionary<string, object>)post.Regions)[region.Id] =
                            modelRegion.Items[0].Fields[0].Model;
                    }
                    else
                    {
                        foreach (var field in region.Fields)
                        {
                            var modelField = modelRegion.Items[0].Fields
                                .FirstOrDefault(f => f.Meta.Id == field.Id);
                            ((IDictionary<string, object>)postRegion)[field.Id] = modelField.Model;
                        }
                    }
                }
            }

            // Save blocks
            post.Blocks.Clear();

            foreach (var block in model.Blocks)
            {
                if (block is BlockGroupModel blockGroup)
                {
                    var groupType = App.Blocks.GetByType(blockGroup.Type);

                    if (groupType != null)
                    {
                        var postBlock = (BlockGroup)Activator.CreateInstance(groupType.Type);

                        postBlock.Id = blockGroup.Id;
                        postBlock.Type = blockGroup.Type;

                        foreach (var field in blockGroup.Fields)
                        {
                            var prop = postBlock.GetType().GetProperty(field.Meta.Id, App.PropertyBindings);
                            prop.SetValue(postBlock, field.Model);
                        }

                        foreach (var item in blockGroup.Items)
                        {
                            if (item is BlockItemModel blockItem)
                            {
                                postBlock.Items.Add(blockItem.Model);
                            }
                            else if (item is BlockGenericModel blockGeneric)
                            {
                                var transformed = ContentUtils.TransformGenericBlock(blockGeneric);

                                if (transformed != null)
                                {
                                    postBlock.Items.Add(transformed);
                                }
                            }
                        }
                        post.Blocks.Add(postBlock);
                    }
                }
                else if (block is BlockItemModel blockItem)
                {
                    post.Blocks.Add(blockItem.Model);
                }
                else if (block is BlockGenericModel blockGeneric)
                {
                    var transformed = ContentUtils.TransformGenericBlock(blockGeneric);

                    if (transformed != null)
                    {
                        post.Blocks.Add(transformed);
                    }
                }
            }

            // Save post
            if (draft)
            {
                await _api.Posts.SaveDraftAsync(post);
            }
            else
            {
                await _api.Posts.SaveAsync(post);
            }
        }
        else
        {
            throw new ValidationException("Invalid Post Type.");
        }
    }

    /// <summary>
    /// Deletes the post with the given id.
    /// </summary>
    /// <param name="id">The unique id</param>
    public Task Delete(Guid id)
    {
        return _api.Posts.DeleteAsync(id);
    }

    private PostEditModel Transform(DynamicPost post, bool isDraft)
    {
        var config = new Config(_api);
        var type = App.PostTypes.GetById(post.TypeId);
        var route = type.Routes.FirstOrDefault(r => r.Route == post.Route) ?? type.Routes.FirstOrDefault();

        var model = new PostEditModel
        {
            Id = post.Id,
            BlogId = post.BlogId,
            TypeId = post.TypeId,
            PrimaryImage = post.PrimaryImage,
            Title = post.Title,
            Slug = post.Slug,
            MetaTitle = post.MetaTitle,
            MetaKeywords = post.MetaKeywords,
            MetaDescription = post.MetaDescription,
            MetaIndex = post.MetaIndex,
            MetaFollow = post.MetaFollow,
            MetaPriority = post.MetaPriority,
            OgTitle = post.OgTitle,
            OgDescription = post.OgDescription,
            OgImage = post.OgImage,
            Excerpt = post.Excerpt,
            Published = post.Published?.ToString("yyyy-MM-dd HH:mm"),
            RedirectUrl = post.RedirectUrl,
            RedirectType = post.RedirectType.ToString(),
            EnableComments = post.EnableComments,
            CloseCommentsAfterDays = post.CloseCommentsAfterDays,
            CommentCount = post.CommentCount,
            State = post.GetState(isDraft),
            UseBlocks = type.UseBlocks,
            UsePrimaryImage = type.UsePrimaryImage,
            UseExcerpt = type.UseExcerpt,
            UseHtmlExcerpt = config.HtmlExcerpt,
            IsScheduled = post.Published.HasValue && post.Published.Value > DateTime.Now,
            SelectedRoute = route == null ? null : new RouteModel
            {
                Title = route.Title,
                Route = route.Route
            },
            Permissions = App.Permissions
                .GetPublicPermissions()
                .Select(p => new KeyValuePair<string, string>(p.Name, p.Title))
                .ToList(),
            SelectedPermissions = post.Permissions
        };

        foreach (var r in type.Routes)
        {
            model.Routes.Add(new RouteModel
            {
                Title = r.Title,
                Route = r.Route
            });
        }

        foreach (var regionType in type.Regions)
        {
            var region = new RegionModel
            {
                Meta = new RegionMeta
                {
                    Id = regionType.Id,
                    Name = regionType.Title,
                    Description = regionType.Description,
                    Placeholder = regionType.ListTitlePlaceholder,
                    IsCollection = regionType.Collection,
                    Expanded = regionType.ListExpand,
                    Icon = regionType.Icon,
                    Display = regionType.Display.ToString().ToLower(),
                    Width = regionType.Width.ToString().ToLower()
                }
            };
            var regionListModel = ((IDictionary<string, object>)post.Regions)[regionType.Id];

            if (!regionType.Collection)
            {
                var regionModel = (IRegionList)Activator.CreateInstance(typeof(RegionList<>).MakeGenericType(regionListModel.GetType()));
                regionModel.Add(regionListModel);
                regionListModel = regionModel;
            }

            foreach (var regionModel in (IEnumerable)regionListModel)
            {
                var regionItem = new RegionItemModel();

                foreach (var fieldType in regionType.Fields)
                {
                    var appFieldType = App.Fields.GetByType(fieldType.Type);

                    var field = new FieldModel
                    {
                        Meta = new FieldMeta
                        {
<<<<<<< HEAD
                            Id = fieldType.Id,
                            Name = fieldType.Title,
                            Component = appFieldType.Component,
                            Placeholder = fieldType.Placeholder,
                            IsHalfWidth = fieldType.Options.HasFlag(FieldOption.HalfWidth),
                            Description = fieldType.Description
                        }
                    };
=======
                            Meta = new FieldMeta
                            {
                                Id = fieldType.Id,
                                Name = fieldType.Title,
                                Component = appFieldType.Component,
                                Placeholder = fieldType.Placeholder,
                                IsHalfWidth = fieldType.Options.HasFlag(FieldOption.HalfWidth),
                                Description = fieldType.Description,
                                Settings = fieldType.Settings
                            }
                        };
>>>>>>> 724b0091

                    if (typeof(SelectFieldBase).IsAssignableFrom(appFieldType.Type))
                    {
                        foreach(var item in ((SelectFieldBase)Activator.CreateInstance(appFieldType.Type)).Items)
                        {
                            field.Meta.Options.Add(Convert.ToInt32(item.Value), item.Title);
                        }
                    }

                    if (regionType.Fields.Count > 1)
                    {
                        field.Model = (IField)((IDictionary<string, object>)regionModel)[fieldType.Id];

                        if (regionType.ListTitleField == fieldType.Id)
                        {
                            regionItem.Title = field.Model.GetTitle();
                            field.Meta.NotifyChange = true;
                        }
                    }
                    else
                    {
                        field.Model = (IField)regionModel;
                        field.Meta.NotifyChange = true;
                        regionItem.Title = field.Model.GetTitle();
                    }
                    regionItem.Fields.Add(field);
                }

                if (string.IsNullOrWhiteSpace(regionItem.Title))
                {
                    regionItem.Title = "...";
                }

                region.Items.Add(regionItem);
            }
            model.Regions.Add(region);
        }

        foreach (var block in post.Blocks)
        {
            var blockType = App.Blocks.GetByType(block.Type);

            if (block is BlockGroup blockGroup)
            {
                var group = new BlockGroupModel
                {
                    Id = block.Id,
                    Type = block.Type,
                    Meta = new BlockMeta
                    {
                        Name = blockType.Name,
                        Icon = blockType.Icon,
                        Component = blockType.Component,
                        Width = blockType.Width.ToString().ToLower(),
                        IsGroup = true,
                        isCollapsed = config.ManagerDefaultCollapsedBlocks,
                        ShowHeader = !config.ManagerDefaultCollapsedBlockGroupHeaders
                    }
                };

                group.Fields = ContentUtils.GetBlockFields(block);

                bool firstChild = true;
                foreach (var child in blockGroup.Items)
                {
                    blockType = App.Blocks.GetByType(child.Type);

                    if (!blockType.IsGeneric)
                    {
                        group.Items.Add(new BlockItemModel
                        {
                            IsActive = firstChild,
                            Model = child,
                            Meta = new BlockMeta
                            {
                                Name = blockType.Name,
                                Title = child.GetTitle(),
                                Icon = blockType.Icon,
                                Component = blockType.Component,
                                Width = blockType.Width.ToString().ToLower()
                            }
                        });
                    }
                    else
                    {
                        // Generic block item model
                        group.Items.Add(new BlockGenericModel
                        {
                            Id = child.Id,
                            IsActive = firstChild,
                            Model = ContentUtils.GetBlockFields(child),
                            Type = child.Type,
                            Meta = new BlockMeta
                            {
                                Name = blockType.Name,
                                Title = child.GetTitle(),
                                Icon = blockType.Icon,
                                Component = blockType.Component,
                                Width = blockType.Width.ToString().ToLower()
                            }
                        });
                    }
                    firstChild = false;
                }
                model.Blocks.Add(group);
            }
            else
            {
                if (!blockType.IsGeneric)
                {
                    // Regular block item model
                    model.Blocks.Add(new BlockItemModel
                    {
                        Model = block,
                        Meta = new BlockMeta
                        {
                            Name = blockType.Name,
                            Title = block.GetTitle(),
                            Icon = blockType.Icon,
                            Component = blockType.Component,
                            Width = blockType.Width.ToString().ToLower(),
                            isCollapsed = config.ManagerDefaultCollapsedBlocks
                        }
                    });
                }
                else
                {
                    // Generic block item model
                    model.Blocks.Add(new BlockGenericModel
                    {
                        Id = block.Id,
                        Model = ContentUtils.GetBlockFields(block),
                        Type = block.Type,
                        Meta = new BlockMeta
                        {
                            Name = blockType.Name,
                            Title = block.GetTitle(),
                            Icon = blockType.Icon,
                            Component = blockType.Component,
                            Width = blockType.Width.ToString().ToLower(),
                            isCollapsed = config.ManagerDefaultCollapsedBlocks
                        }
                    });
                }
            }
        }

        // Custom editors
        foreach (var editor in type.CustomEditors)
        {
            model.Editors.Add(new EditorModel
            {
                Component = editor.Component,
                Icon = editor.Icon,
                Name = editor.Title
            });
        }
        return model;
    }
}<|MERGE_RESOLUTION|>--- conflicted
+++ resolved
@@ -532,28 +532,15 @@
                     {
                         Meta = new FieldMeta
                         {
-<<<<<<< HEAD
                             Id = fieldType.Id,
                             Name = fieldType.Title,
                             Component = appFieldType.Component,
                             Placeholder = fieldType.Placeholder,
                             IsHalfWidth = fieldType.Options.HasFlag(FieldOption.HalfWidth),
-                            Description = fieldType.Description
+                            Description = fieldType.Description,
+                            Settings = fieldType.Settings
                         }
                     };
-=======
-                            Meta = new FieldMeta
-                            {
-                                Id = fieldType.Id,
-                                Name = fieldType.Title,
-                                Component = appFieldType.Component,
-                                Placeholder = fieldType.Placeholder,
-                                IsHalfWidth = fieldType.Options.HasFlag(FieldOption.HalfWidth),
-                                Description = fieldType.Description,
-                                Settings = fieldType.Settings
-                            }
-                        };
->>>>>>> 724b0091
 
                     if (typeof(SelectFieldBase).IsAssignableFrom(appFieldType.Type))
                     {
