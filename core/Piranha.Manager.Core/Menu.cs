﻿/*
 * Copyright (c) 2016-2019 Håkan Edling
 *
 * This software may be modified and distributed under the terms
 * of the MIT license.  See the LICENSE file for details.
 *
 * https://github.com/piranhacms/piranha.core
 *
 */

namespace Piranha.Manager
{
    /// <summary>
    /// Static class for defining the manager menu.
    /// </summary>
    public static class Menu
    {
        /// <summary>
        /// The basic manager menu.
        /// </summary>
        public static MenuItemList Items { get; } = new MenuItemList
        {
            new MenuItem
            {
                InternalId = "Content", 
                Name = "Content",
                Css = "fas fa-pencil-alt",
                Items = new MenuItemList
                {
                    new MenuItem
                    {
                        InternalId = "Pages",
                        Name = "Pages",
                        Route = "~/manager/pages",
                        Policy = Permission.Pages,
                        Css = "fas fa-copy"
                    },
                    new MenuItem
                    {
<<<<<<< HEAD
                        InternalId = "Media",
                        Name = "Media",
                        Route = "~/manager/media",
                        Policy = Permission.Media,
                        Css = "fas fa-images"
=======
                        InternalId = "Media", Name = "Media", Route = "~/manager/media", Policy = Permission.Media, Css = "fas fa-images"
                    },
                    new MenuItem
                    {
                        InternalId = "Comments", Name = "Comments", Route = "~/manager/comments", Css = "fas fa-comments"
>>>>>>> 24388fee
                    }
                }
            },
            new MenuItem
            {
                InternalId = "Settings", 
                Name = "Settings",
                Css = "fas fa-wrench",
                Items = new MenuItemList
                {
                    new MenuItem
                    {
                        InternalId = "Aliases", Name = "Aliases", Route = "~/manager/aliases",
                        Policy = Permission.Aliases, Css = "fas fa-random"
                    }
                }
            },
            new MenuItem
            {
                InternalId = "System",
                Name = "System", 
                Css = "fas fa-cog", 
                Items = new MenuItemList
                {
                    new MenuItem
                    {
                        InternalId = "Config",
                        Name = "Config",
                        Route = "~/manager/config",
                        Policy = Permission.Config,
                        Css = "fas fa-cogs"
                    },
                    new MenuItem
                    {
                        InternalId = "Modules",
                        Name = "Modules",
                        Route = "~/manager/modules",
                        Policy = Permission.Modules, 
                        Css = "fas fa-code-branch"
                    }
                }
            }
        };
    }
}<|MERGE_RESOLUTION|>--- conflicted
+++ resolved
@@ -1,97 +1,96 @@
-﻿/*
- * Copyright (c) 2016-2019 Håkan Edling
- *
- * This software may be modified and distributed under the terms
- * of the MIT license.  See the LICENSE file for details.
- *
- * https://github.com/piranhacms/piranha.core
- *
- */
-
-namespace Piranha.Manager
-{
-    /// <summary>
-    /// Static class for defining the manager menu.
-    /// </summary>
-    public static class Menu
-    {
-        /// <summary>
-        /// The basic manager menu.
-        /// </summary>
-        public static MenuItemList Items { get; } = new MenuItemList
-        {
-            new MenuItem
-            {
-                InternalId = "Content", 
-                Name = "Content",
-                Css = "fas fa-pencil-alt",
-                Items = new MenuItemList
-                {
-                    new MenuItem
-                    {
-                        InternalId = "Pages",
-                        Name = "Pages",
-                        Route = "~/manager/pages",
-                        Policy = Permission.Pages,
-                        Css = "fas fa-copy"
-                    },
-                    new MenuItem
-                    {
-<<<<<<< HEAD
-                        InternalId = "Media",
-                        Name = "Media",
-                        Route = "~/manager/media",
-                        Policy = Permission.Media,
-                        Css = "fas fa-images"
-=======
-                        InternalId = "Media", Name = "Media", Route = "~/manager/media", Policy = Permission.Media, Css = "fas fa-images"
-                    },
-                    new MenuItem
-                    {
-                        InternalId = "Comments", Name = "Comments", Route = "~/manager/comments", Css = "fas fa-comments"
->>>>>>> 24388fee
-                    }
-                }
-            },
-            new MenuItem
-            {
-                InternalId = "Settings", 
-                Name = "Settings",
-                Css = "fas fa-wrench",
-                Items = new MenuItemList
-                {
-                    new MenuItem
-                    {
-                        InternalId = "Aliases", Name = "Aliases", Route = "~/manager/aliases",
-                        Policy = Permission.Aliases, Css = "fas fa-random"
-                    }
-                }
-            },
-            new MenuItem
-            {
-                InternalId = "System",
-                Name = "System", 
-                Css = "fas fa-cog", 
-                Items = new MenuItemList
-                {
-                    new MenuItem
-                    {
-                        InternalId = "Config",
-                        Name = "Config",
-                        Route = "~/manager/config",
-                        Policy = Permission.Config,
-                        Css = "fas fa-cogs"
-                    },
-                    new MenuItem
-                    {
-                        InternalId = "Modules",
-                        Name = "Modules",
-                        Route = "~/manager/modules",
-                        Policy = Permission.Modules, 
-                        Css = "fas fa-code-branch"
-                    }
-                }
-            }
-        };
-    }
+﻿/*
+ * Copyright (c) 2016-2019 Håkan Edling
+ *
+ * This software may be modified and distributed under the terms
+ * of the MIT license.  See the LICENSE file for details.
+ *
+ * https://github.com/piranhacms/piranha.core
+ *
+ */
+
+namespace Piranha.Manager
+{
+    /// <summary>
+    /// Static class for defining the manager menu.
+    /// </summary>
+    public static class Menu
+    {
+        /// <summary>
+        /// The basic manager menu.
+        /// </summary>
+        public static MenuItemList Items { get; } = new MenuItemList
+        {
+            new MenuItem
+            {
+                InternalId = "Content",
+                Name = "Content",
+                Css = "fas fa-pencil-alt",
+                Items = new MenuItemList
+                {
+                    new MenuItem
+                    {
+                        InternalId = "Pages",
+                        Name = "Pages",
+                        Route = "~/manager/pages",
+                        Policy = Permission.Pages,
+                        Css = "fas fa-copy"
+                    },
+                    new MenuItem
+                    {
+                        InternalId = "Media",
+                        Name = "Media",
+                        Route = "~/manager/media",
+                        Policy = Permission.Media,
+                        Css = "fas fa-images"
+                    },
+                    new MenuItem
+                    {
+                        InternalId = "Comments",
+                        Name = "Comments",
+                        Route = "~/manager/comments",
+                        Css = "fas fa-comments"
+                    }
+                }
+            },
+            new MenuItem
+            {
+                InternalId = "Settings",
+                Name = "Settings",
+                Css = "fas fa-wrench",
+                Items = new MenuItemList
+                {
+                    new MenuItem
+                    {
+                        InternalId = "Aliases", Name = "Aliases", Route = "~/manager/aliases",
+                        Policy = Permission.Aliases, Css = "fas fa-random"
+                    }
+                }
+            },
+            new MenuItem
+            {
+                InternalId = "System",
+                Name = "System",
+                Css = "fas fa-cog",
+                Items = new MenuItemList
+                {
+                    new MenuItem
+                    {
+                        InternalId = "Config",
+                        Name = "Config",
+                        Route = "~/manager/config",
+                        Policy = Permission.Config,
+                        Css = "fas fa-cogs"
+                    },
+                    new MenuItem
+                    {
+                        InternalId = "Modules",
+                        Name = "Modules",
+                        Route = "~/manager/modules",
+                        Policy = Permission.Modules,
+                        Css = "fas fa-code-branch"
+                    }
+                }
+            }
+        };
+    }
 }