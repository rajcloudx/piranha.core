﻿/*
 * Copyright (c) 2016-2018 Håkan Edling
 *
 * This software may be modified and distributed under the terms
 * of the MIT license.  See the LICENSE file for details.
 * 
 * https://github.com/piranhacms/piranha.core
 * 
 */

using AutoMapper;
using Newtonsoft.Json;
using Piranha.Extend;
using Piranha.Extend.Serializers;
<<<<<<< HEAD
using Piranha.Runtime;
=======
using Piranha.Security;
>>>>>>> 930fe774
using System;
using System.Reflection;

namespace Piranha
{
    /// <summary>
    /// The main application object.
    /// </summary>
    public sealed class App
    {
        #region Members
        /// <summary>
        /// The singleton app instance.
        /// </summary>
        private static readonly App instance = new App();

        /// <summary>
        /// Mutex for thread safe initialization.
        /// </summary>
        private readonly object mutex = new object();

        /// <summary>
        /// The current state of the app.
        /// </summary>
        private bool isInitialized = false;

        /// <summary>
        /// The currently registered blocks.
        /// </summary>
        private AppBlockList blocks;

        /// <summary>
        /// The currently registered fields.
        /// </summary>
        private AppFieldList fields;

        /// <summary>
        /// The currently registered modules.
        /// </summary>
        private AppModuleList modules;

        /// <summary>
        /// The currently registered media types.
        /// </summary>
        private MediaManager mediaTypes;

        /// <summary>
        /// The application object mapper.
        /// </summary>
        private IMapper mapper;

        /// <summary>
        /// The application markdown converter.
        /// </summary>
        private IMarkdown markdown;

        /// <summary>
        /// The currently registered serializers.
        /// </summary>
        private SerializerManager serializers;

        /// <summary>
        /// The currently registered content types.
        /// </summary>
        private ContentTypeManager contentTypes;

        /// <summary>
        /// The currently registered hooks.
        /// </summary>
        private HookManager hooks;

        /// <summary>
        /// The currently registered permissions;
        /// </summary>
        private PermissionManager permissions;

        /// <summary>
        /// The current cache level.
        /// </summary>
        private Cache.CacheLevel cacheLevel = Cache.CacheLevel.Full;
        #endregion

        #region Properties
        /// <summary>
        /// Gets the currently registered block types.
        /// </summary>
        public static AppBlockList Blocks {
            get { return instance.blocks; }
        }

        /// <summary>
        /// Gets the currently registered field types.
        /// </summary>
        public static AppFieldList Fields {
            get { return instance.fields; }
        }

        /// <summary>
        /// Gets the currently registred modules.
        /// </summary>
        public static AppModuleList Modules {
            get { return instance.modules; }
        }

        /// <summary>
        /// Gets the currently registered media types.
        /// </summary>
        public static MediaManager MediaTypes {
            get { return instance.mediaTypes; }
        }

        /// <summary>
        /// Gets the application object mapper.
        /// </summary>
        public static IMapper Mapper {
            get { return instance.mapper; }
        }

        /// <summary>
        /// Gets the markdown converter.
        /// </summary>
        public static IMarkdown Markdown {
            get { return instance.markdown; }
        }

        /// <summary>
        /// Gets the binding flags for retrieving a region from a
        /// strongly typed model.
        /// </summary>
        public static BindingFlags PropertyBindings {
            get { return BindingFlags.IgnoreCase | BindingFlags.Public | BindingFlags.Instance; }
        }

        /// <summary>
        /// Gets the currently registered serializers.
        /// </summary>
        public static SerializerManager Serializers {
            get { return instance.serializers; }
        }

        /// <summary>
        /// Gets the currently registered content types.
        /// </summary>
        public static ContentTypeManager ContentTypes {
            get { return instance.contentTypes; }
        }

        /// <summary>
        /// Gets the currently registered hooks.
        /// </summary>
        public static HookManager Hooks {
            get { return instance.hooks; }
        }

        /// <summary>
        /// Gets the currently registered permissions.
        /// </summary>
        public static Security.PermissionManager Permissions {
            get { return instance.permissions; }
        }

        /// <summary>
        /// Gets/sets the current cache level.
        /// </summary>
        public static Cache.CacheLevel CacheLevel {
            get { return instance.cacheLevel; }
            set { instance.cacheLevel = value; }
        }
        #endregion

        /// <summary>
        /// Default private constructor.
        /// </summary>
        private App() {
            blocks = new AppBlockList();
            fields = new AppFieldList();
            modules = new AppModuleList();
            mediaTypes = new MediaManager();
            serializers = new SerializerManager();
            contentTypes = new ContentTypeManager();
            hooks = new HookManager();
            permissions = new PermissionManager();
        }

        /// <summary>
        /// Initializes the application object.
        /// </summary>
        /// <param name="api">The current api</param>
        public static void Init(IApi api) {
            instance.Initialize(api);
        }

        public static string SerializeObject(object obj, Type type) {
            var serializer = instance.serializers[type];

            if (serializer != null)
                return serializer.Serialize(obj);
            return JsonConvert.SerializeObject(obj);
        }

        public static object DeserializeObject(string value, Type type) {
            var serializer = instance.serializers[type];
            
            if (serializer != null)
                return serializer.Deserialize(value);
            return JsonConvert.DeserializeObject(value, type);
        }

        #region Private methods
        /// <summary>
        /// Initializes the application object.
        /// </summary>
        /// <param name="api">The current api</param>
        private void Initialize(IApi api) {
            if (!isInitialized) {
                lock (mutex) {
                    if (!isInitialized) {
                        // Configure object mapper
                        var mapperConfig = new MapperConfiguration(cfg => {
                            cfg.CreateMap<Data.Alias, Data.Alias>()
                                .ForMember(a => a.Id, o => o.Ignore())
                                .ForMember(a => a.Created, o => o.Ignore());
                            cfg.CreateMap<Data.Category, Data.Category>()
                                .ForMember(c => c.Id, o => o.Ignore())
                                .ForMember(c => c.Created, o => o.Ignore());
                            cfg.CreateMap<Data.MediaFolder, Data.MediaFolder>()
                                .ForMember(f => f.Id, o => o.Ignore())
                                .ForMember(f => f.Created, o => o.Ignore())
                                .ForMember(f => f.Media, o => o.Ignore());
                            cfg.CreateMap<Data.MediaFolder, Models.MediaStructureItem>()
                                .ForMember(f => f.Level, o => o.Ignore())
                                .ForMember(f => f.Items, o => o.Ignore());
                            cfg.CreateMap<Data.Page, Models.PageBase>()
                                .ForMember(p => p.TypeId, o => o.MapFrom(m => m.PageTypeId))
                                .ForMember(p => p.Permalink, o => o.MapFrom(m => "/" + m.Slug));
                            cfg.CreateMap<Models.PageBase, Data.Page>()
                                .ForMember(p => p.PageTypeId, o => o.MapFrom(m => m.TypeId))
                                .ForMember(p => p.Blocks, o => o.Ignore())
                                .ForMember(p => p.Fields, o => o.Ignore())
                                .ForMember(p => p.Created, o => o.Ignore())
                                .ForMember(p => p.LastModified, o => o.Ignore())
                                .ForMember(p => p.PageType, o => o.Ignore())
                                .ForMember(p => p.Site, o => o.Ignore())
                                .ForMember(p => p.Parent, o => o.Ignore());
                            cfg.CreateMap<Data.Page, Models.SitemapItem>()
                                .ForMember(p => p.MenuTitle, o => o.Ignore())
                                .ForMember(p => p.Level, o => o.Ignore())
                                .ForMember(p => p.Items, o => o.Ignore())
                                .ForMember(p => p.PageTypeName, o => o.Ignore())
                                .ForMember(p => p.Permalink, o => o.MapFrom(d => !d.ParentId.HasValue && d.SortOrder == 0 ? "/" : "/" + d.Slug));
                            cfg.CreateMap<Data.Param, Data.Param>()
                                .ForMember(p => p.Id, o => o.Ignore())
                                .ForMember(p => p.Created, o => o.Ignore());
                            cfg.CreateMap<Data.Post, Models.PostBase>()
                                .ForMember(p => p.TypeId, o => o.MapFrom(m => m.PostTypeId))
                                .ForMember(p => p.Permalink, o => o.MapFrom(m => "/" + m.Blog.Slug + "/" + m.Slug));
                            cfg.CreateMap<Models.PostBase, Data.Post>()
                                .ForMember(p => p.PostTypeId, o => o.MapFrom(m => m.TypeId))
                                .ForMember(p => p.CategoryId, o => o.MapFrom(m => m.Category.Id))
                                .ForMember(p => p.Fields, o => o.Ignore())
                                .ForMember(p => p.Created, o => o.Ignore())
                                .ForMember(p => p.LastModified, o => o.Ignore())
                                .ForMember(p => p.PostType, o => o.Ignore())
                                .ForMember(p => p.Blog, o => o.Ignore())
                                .ForMember(p => p.Category, o => o.Ignore())
                                .ForMember(p => p.Tags, o => o.Ignore());
                            cfg.CreateMap<Data.Site, Data.Site>()
                                .ForMember(s => s.Id, o => o.Ignore())
                                .ForMember(s => s.Created, o => o.Ignore());
                            cfg.CreateMap<Data.Tag, Data.Tag>()
                                .ForMember(t => t.Id, o => o.Ignore())
                                .ForMember(t => t.Created, o => o.Ignore());
                        });
                        mapperConfig.AssertConfigurationIsValid();
                        mapper = mapperConfig.CreateMapper();

                        // Setup media types
                        mediaTypes.Documents.Add(".pdf", "application/pdf");
                        mediaTypes.Images.Add(".jpg", "image/jpeg");
                        mediaTypes.Images.Add(".jpeg", "image/jpeg");
                        mediaTypes.Images.Add(".png", "image/png");
                        mediaTypes.Videos.Add(".mp4", "video/mp4");

                        // Compose content types
                        contentTypes.Register<Models.IPage>("Page", "Page");
                        contentTypes.Register<Models.IBlogPage>("Blog", "Archive", true);                        

                        // Compose field types
                        fields.Register<Extend.Fields.CheckBoxField>();
                        fields.Register<Extend.Fields.DateField>();
                        fields.Register<Extend.Fields.DocumentField>();
                        fields.Register<Extend.Fields.HtmlField>();
                        fields.Register<Extend.Fields.ImageField>();
                        fields.Register<Extend.Fields.MarkdownField>();
                        fields.Register<Extend.Fields.MediaField>();
                        fields.Register<Extend.Fields.PageField>();
                        fields.Register<Extend.Fields.PostField>();
                        fields.Register<Extend.Fields.StringField>();
                        fields.Register<Extend.Fields.TextField>();
                        fields.Register<Extend.Fields.VideoField>();

                        // Compose block types
                        blocks.Register<Extend.Blocks.HtmlBlock>();
                        blocks.Register<Extend.Blocks.HtmlColumnBlock>();
                        blocks.Register<Extend.Blocks.ImageBlock>();
                        blocks.Register<Extend.Blocks.QuoteBlock>();
                        blocks.Register<Extend.Blocks.TextBlock>();

                        // Compose serializers
                        serializers.Register<Extend.Fields.CheckBoxField>(new CheckBoxFieldSerializer<Extend.Fields.CheckBoxField>());
                        serializers.Register<Extend.Fields.DateField>(new DateFieldSerializer());
                        serializers.Register<Extend.Fields.DocumentField>(new DocumentFieldSerializer());
                        serializers.Register<Extend.Fields.HtmlField>(new StringFieldSerializer<Extend.Fields.HtmlField>());
                        serializers.Register<Extend.Fields.MarkdownField>(new StringFieldSerializer<Extend.Fields.MarkdownField>());
                        serializers.Register<Extend.Fields.MediaField>(new MediaFieldSerializer());
                        serializers.Register<Extend.Fields.PageField>(new PageFieldSerializer());                        
                        serializers.Register<Extend.Fields.PostField>(new PostFieldSerializer());
                        serializers.Register<Extend.Fields.StringField>(new StringFieldSerializer<Extend.Fields.StringField>());
                        serializers.Register<Extend.Fields.TextField>(new StringFieldSerializer<Extend.Fields.TextField>());
                        serializers.Register<Extend.Fields.ImageField>(new ImageFieldSerializer());
                        serializers.Register<Extend.Fields.VideoField>(new VideoFieldSerializer());

                        // Create markdown converter
                        markdown = new DefaultMarkdown();

                        // Register permissions
                        permissions["Core"].Add(new PermissionItem
                        {
                            Name = Permission.PagePreview,
                            Title = "Page Preview"
                        });
                        permissions["Core"].Add(new PermissionItem
                        {
                            Name = Permission.PostPreview,
                            Title = "Post Preview"
                        });

                        // Initialize all modules
                        foreach (var module in modules) {
                            module.Instance.Init();
                        }

                        isInitialized = true;
                    }
                }
            }
        }
        #endregion
    }
}
<|MERGE_RESOLUTION|>--- conflicted
+++ resolved
@@ -1,369 +1,366 @@
-﻿/*
- * Copyright (c) 2016-2018 Håkan Edling
- *
- * This software may be modified and distributed under the terms
- * of the MIT license.  See the LICENSE file for details.
- * 
- * https://github.com/piranhacms/piranha.core
- * 
- */
-
-using AutoMapper;
-using Newtonsoft.Json;
-using Piranha.Extend;
-using Piranha.Extend.Serializers;
-<<<<<<< HEAD
-using Piranha.Runtime;
-=======
-using Piranha.Security;
->>>>>>> 930fe774
-using System;
-using System.Reflection;
-
-namespace Piranha
-{
-    /// <summary>
-    /// The main application object.
-    /// </summary>
-    public sealed class App
-    {
-        #region Members
-        /// <summary>
-        /// The singleton app instance.
-        /// </summary>
-        private static readonly App instance = new App();
-
-        /// <summary>
-        /// Mutex for thread safe initialization.
-        /// </summary>
-        private readonly object mutex = new object();
-
-        /// <summary>
-        /// The current state of the app.
-        /// </summary>
-        private bool isInitialized = false;
-
-        /// <summary>
-        /// The currently registered blocks.
-        /// </summary>
-        private AppBlockList blocks;
-
-        /// <summary>
-        /// The currently registered fields.
-        /// </summary>
-        private AppFieldList fields;
-
-        /// <summary>
-        /// The currently registered modules.
-        /// </summary>
-        private AppModuleList modules;
-
-        /// <summary>
-        /// The currently registered media types.
-        /// </summary>
-        private MediaManager mediaTypes;
-
-        /// <summary>
-        /// The application object mapper.
-        /// </summary>
-        private IMapper mapper;
-
-        /// <summary>
-        /// The application markdown converter.
-        /// </summary>
-        private IMarkdown markdown;
-
-        /// <summary>
-        /// The currently registered serializers.
-        /// </summary>
-        private SerializerManager serializers;
-
-        /// <summary>
-        /// The currently registered content types.
-        /// </summary>
-        private ContentTypeManager contentTypes;
-
-        /// <summary>
-        /// The currently registered hooks.
-        /// </summary>
-        private HookManager hooks;
-
-        /// <summary>
-        /// The currently registered permissions;
-        /// </summary>
-        private PermissionManager permissions;
-
-        /// <summary>
-        /// The current cache level.
-        /// </summary>
-        private Cache.CacheLevel cacheLevel = Cache.CacheLevel.Full;
-        #endregion
-
-        #region Properties
-        /// <summary>
-        /// Gets the currently registered block types.
-        /// </summary>
-        public static AppBlockList Blocks {
-            get { return instance.blocks; }
-        }
-
-        /// <summary>
-        /// Gets the currently registered field types.
-        /// </summary>
-        public static AppFieldList Fields {
-            get { return instance.fields; }
-        }
-
-        /// <summary>
-        /// Gets the currently registred modules.
-        /// </summary>
-        public static AppModuleList Modules {
-            get { return instance.modules; }
-        }
-
-        /// <summary>
-        /// Gets the currently registered media types.
-        /// </summary>
-        public static MediaManager MediaTypes {
-            get { return instance.mediaTypes; }
-        }
-
-        /// <summary>
-        /// Gets the application object mapper.
-        /// </summary>
-        public static IMapper Mapper {
-            get { return instance.mapper; }
-        }
-
-        /// <summary>
-        /// Gets the markdown converter.
-        /// </summary>
-        public static IMarkdown Markdown {
-            get { return instance.markdown; }
-        }
-
-        /// <summary>
-        /// Gets the binding flags for retrieving a region from a
-        /// strongly typed model.
-        /// </summary>
-        public static BindingFlags PropertyBindings {
-            get { return BindingFlags.IgnoreCase | BindingFlags.Public | BindingFlags.Instance; }
-        }
-
-        /// <summary>
-        /// Gets the currently registered serializers.
-        /// </summary>
-        public static SerializerManager Serializers {
-            get { return instance.serializers; }
-        }
-
-        /// <summary>
-        /// Gets the currently registered content types.
-        /// </summary>
-        public static ContentTypeManager ContentTypes {
-            get { return instance.contentTypes; }
-        }
-
-        /// <summary>
-        /// Gets the currently registered hooks.
-        /// </summary>
-        public static HookManager Hooks {
-            get { return instance.hooks; }
-        }
-
-        /// <summary>
-        /// Gets the currently registered permissions.
-        /// </summary>
-        public static Security.PermissionManager Permissions {
-            get { return instance.permissions; }
-        }
-
-        /// <summary>
-        /// Gets/sets the current cache level.
-        /// </summary>
-        public static Cache.CacheLevel CacheLevel {
-            get { return instance.cacheLevel; }
-            set { instance.cacheLevel = value; }
-        }
-        #endregion
-
-        /// <summary>
-        /// Default private constructor.
-        /// </summary>
-        private App() {
-            blocks = new AppBlockList();
-            fields = new AppFieldList();
-            modules = new AppModuleList();
-            mediaTypes = new MediaManager();
-            serializers = new SerializerManager();
-            contentTypes = new ContentTypeManager();
-            hooks = new HookManager();
-            permissions = new PermissionManager();
-        }
-
-        /// <summary>
-        /// Initializes the application object.
-        /// </summary>
-        /// <param name="api">The current api</param>
-        public static void Init(IApi api) {
-            instance.Initialize(api);
-        }
-
-        public static string SerializeObject(object obj, Type type) {
-            var serializer = instance.serializers[type];
-
-            if (serializer != null)
-                return serializer.Serialize(obj);
-            return JsonConvert.SerializeObject(obj);
-        }
-
-        public static object DeserializeObject(string value, Type type) {
-            var serializer = instance.serializers[type];
-            
-            if (serializer != null)
-                return serializer.Deserialize(value);
-            return JsonConvert.DeserializeObject(value, type);
-        }
-
-        #region Private methods
-        /// <summary>
-        /// Initializes the application object.
-        /// </summary>
-        /// <param name="api">The current api</param>
-        private void Initialize(IApi api) {
-            if (!isInitialized) {
-                lock (mutex) {
-                    if (!isInitialized) {
-                        // Configure object mapper
-                        var mapperConfig = new MapperConfiguration(cfg => {
-                            cfg.CreateMap<Data.Alias, Data.Alias>()
-                                .ForMember(a => a.Id, o => o.Ignore())
-                                .ForMember(a => a.Created, o => o.Ignore());
-                            cfg.CreateMap<Data.Category, Data.Category>()
-                                .ForMember(c => c.Id, o => o.Ignore())
-                                .ForMember(c => c.Created, o => o.Ignore());
-                            cfg.CreateMap<Data.MediaFolder, Data.MediaFolder>()
-                                .ForMember(f => f.Id, o => o.Ignore())
-                                .ForMember(f => f.Created, o => o.Ignore())
-                                .ForMember(f => f.Media, o => o.Ignore());
-                            cfg.CreateMap<Data.MediaFolder, Models.MediaStructureItem>()
-                                .ForMember(f => f.Level, o => o.Ignore())
-                                .ForMember(f => f.Items, o => o.Ignore());
-                            cfg.CreateMap<Data.Page, Models.PageBase>()
-                                .ForMember(p => p.TypeId, o => o.MapFrom(m => m.PageTypeId))
-                                .ForMember(p => p.Permalink, o => o.MapFrom(m => "/" + m.Slug));
-                            cfg.CreateMap<Models.PageBase, Data.Page>()
-                                .ForMember(p => p.PageTypeId, o => o.MapFrom(m => m.TypeId))
-                                .ForMember(p => p.Blocks, o => o.Ignore())
-                                .ForMember(p => p.Fields, o => o.Ignore())
-                                .ForMember(p => p.Created, o => o.Ignore())
-                                .ForMember(p => p.LastModified, o => o.Ignore())
-                                .ForMember(p => p.PageType, o => o.Ignore())
-                                .ForMember(p => p.Site, o => o.Ignore())
-                                .ForMember(p => p.Parent, o => o.Ignore());
-                            cfg.CreateMap<Data.Page, Models.SitemapItem>()
-                                .ForMember(p => p.MenuTitle, o => o.Ignore())
-                                .ForMember(p => p.Level, o => o.Ignore())
-                                .ForMember(p => p.Items, o => o.Ignore())
-                                .ForMember(p => p.PageTypeName, o => o.Ignore())
-                                .ForMember(p => p.Permalink, o => o.MapFrom(d => !d.ParentId.HasValue && d.SortOrder == 0 ? "/" : "/" + d.Slug));
-                            cfg.CreateMap<Data.Param, Data.Param>()
-                                .ForMember(p => p.Id, o => o.Ignore())
-                                .ForMember(p => p.Created, o => o.Ignore());
-                            cfg.CreateMap<Data.Post, Models.PostBase>()
-                                .ForMember(p => p.TypeId, o => o.MapFrom(m => m.PostTypeId))
-                                .ForMember(p => p.Permalink, o => o.MapFrom(m => "/" + m.Blog.Slug + "/" + m.Slug));
-                            cfg.CreateMap<Models.PostBase, Data.Post>()
-                                .ForMember(p => p.PostTypeId, o => o.MapFrom(m => m.TypeId))
-                                .ForMember(p => p.CategoryId, o => o.MapFrom(m => m.Category.Id))
-                                .ForMember(p => p.Fields, o => o.Ignore())
-                                .ForMember(p => p.Created, o => o.Ignore())
-                                .ForMember(p => p.LastModified, o => o.Ignore())
-                                .ForMember(p => p.PostType, o => o.Ignore())
-                                .ForMember(p => p.Blog, o => o.Ignore())
-                                .ForMember(p => p.Category, o => o.Ignore())
-                                .ForMember(p => p.Tags, o => o.Ignore());
-                            cfg.CreateMap<Data.Site, Data.Site>()
-                                .ForMember(s => s.Id, o => o.Ignore())
-                                .ForMember(s => s.Created, o => o.Ignore());
-                            cfg.CreateMap<Data.Tag, Data.Tag>()
-                                .ForMember(t => t.Id, o => o.Ignore())
-                                .ForMember(t => t.Created, o => o.Ignore());
-                        });
-                        mapperConfig.AssertConfigurationIsValid();
-                        mapper = mapperConfig.CreateMapper();
-
-                        // Setup media types
-                        mediaTypes.Documents.Add(".pdf", "application/pdf");
-                        mediaTypes.Images.Add(".jpg", "image/jpeg");
-                        mediaTypes.Images.Add(".jpeg", "image/jpeg");
-                        mediaTypes.Images.Add(".png", "image/png");
-                        mediaTypes.Videos.Add(".mp4", "video/mp4");
-
-                        // Compose content types
-                        contentTypes.Register<Models.IPage>("Page", "Page");
-                        contentTypes.Register<Models.IBlogPage>("Blog", "Archive", true);                        
-
-                        // Compose field types
-                        fields.Register<Extend.Fields.CheckBoxField>();
-                        fields.Register<Extend.Fields.DateField>();
-                        fields.Register<Extend.Fields.DocumentField>();
-                        fields.Register<Extend.Fields.HtmlField>();
-                        fields.Register<Extend.Fields.ImageField>();
-                        fields.Register<Extend.Fields.MarkdownField>();
-                        fields.Register<Extend.Fields.MediaField>();
-                        fields.Register<Extend.Fields.PageField>();
-                        fields.Register<Extend.Fields.PostField>();
-                        fields.Register<Extend.Fields.StringField>();
-                        fields.Register<Extend.Fields.TextField>();
-                        fields.Register<Extend.Fields.VideoField>();
-
-                        // Compose block types
-                        blocks.Register<Extend.Blocks.HtmlBlock>();
-                        blocks.Register<Extend.Blocks.HtmlColumnBlock>();
-                        blocks.Register<Extend.Blocks.ImageBlock>();
-                        blocks.Register<Extend.Blocks.QuoteBlock>();
-                        blocks.Register<Extend.Blocks.TextBlock>();
-
-                        // Compose serializers
-                        serializers.Register<Extend.Fields.CheckBoxField>(new CheckBoxFieldSerializer<Extend.Fields.CheckBoxField>());
-                        serializers.Register<Extend.Fields.DateField>(new DateFieldSerializer());
-                        serializers.Register<Extend.Fields.DocumentField>(new DocumentFieldSerializer());
-                        serializers.Register<Extend.Fields.HtmlField>(new StringFieldSerializer<Extend.Fields.HtmlField>());
-                        serializers.Register<Extend.Fields.MarkdownField>(new StringFieldSerializer<Extend.Fields.MarkdownField>());
-                        serializers.Register<Extend.Fields.MediaField>(new MediaFieldSerializer());
-                        serializers.Register<Extend.Fields.PageField>(new PageFieldSerializer());                        
-                        serializers.Register<Extend.Fields.PostField>(new PostFieldSerializer());
-                        serializers.Register<Extend.Fields.StringField>(new StringFieldSerializer<Extend.Fields.StringField>());
-                        serializers.Register<Extend.Fields.TextField>(new StringFieldSerializer<Extend.Fields.TextField>());
-                        serializers.Register<Extend.Fields.ImageField>(new ImageFieldSerializer());
-                        serializers.Register<Extend.Fields.VideoField>(new VideoFieldSerializer());
-
-                        // Create markdown converter
-                        markdown = new DefaultMarkdown();
-
-                        // Register permissions
-                        permissions["Core"].Add(new PermissionItem
-                        {
-                            Name = Permission.PagePreview,
-                            Title = "Page Preview"
-                        });
-                        permissions["Core"].Add(new PermissionItem
-                        {
-                            Name = Permission.PostPreview,
-                            Title = "Post Preview"
-                        });
-
-                        // Initialize all modules
-                        foreach (var module in modules) {
-                            module.Instance.Init();
-                        }
-
-                        isInitialized = true;
-                    }
-                }
-            }
-        }
-        #endregion
-    }
-}
+﻿/*
+ * Copyright (c) 2016-2018 Håkan Edling
+ *
+ * This software may be modified and distributed under the terms
+ * of the MIT license.  See the LICENSE file for details.
+ * 
+ * https://github.com/piranhacms/piranha.core
+ * 
+ */
+
+using AutoMapper;
+using Newtonsoft.Json;
+using Piranha.Extend;
+using Piranha.Extend.Serializers;
+using Piranha.Runtime;
+using Piranha.Security;
+using System;
+using System.Reflection;
+
+namespace Piranha
+{
+    /// <summary>
+    /// The main application object.
+    /// </summary>
+    public sealed class App
+    {
+        #region Members
+        /// <summary>
+        /// The singleton app instance.
+        /// </summary>
+        private static readonly App instance = new App();
+
+        /// <summary>
+        /// Mutex for thread safe initialization.
+        /// </summary>
+        private readonly object mutex = new object();
+
+        /// <summary>
+        /// The current state of the app.
+        /// </summary>
+        private bool isInitialized = false;
+
+        /// <summary>
+        /// The currently registered blocks.
+        /// </summary>
+        private AppBlockList blocks;
+
+        /// <summary>
+        /// The currently registered fields.
+        /// </summary>
+        private AppFieldList fields;
+
+        /// <summary>
+        /// The currently registered modules.
+        /// </summary>
+        private AppModuleList modules;
+
+        /// <summary>
+        /// The currently registered media types.
+        /// </summary>
+        private MediaManager mediaTypes;
+
+        /// <summary>
+        /// The application object mapper.
+        /// </summary>
+        private IMapper mapper;
+
+        /// <summary>
+        /// The application markdown converter.
+        /// </summary>
+        private IMarkdown markdown;
+
+        /// <summary>
+        /// The currently registered serializers.
+        /// </summary>
+        private SerializerManager serializers;
+
+        /// <summary>
+        /// The currently registered content types.
+        /// </summary>
+        private ContentTypeManager contentTypes;
+
+        /// <summary>
+        /// The currently registered hooks.
+        /// </summary>
+        private HookManager hooks;
+
+        /// <summary>
+        /// The currently registered permissions;
+        /// </summary>
+        private PermissionManager permissions;
+
+        /// <summary>
+        /// The current cache level.
+        /// </summary>
+        private Cache.CacheLevel cacheLevel = Cache.CacheLevel.Full;
+        #endregion
+
+        #region Properties
+        /// <summary>
+        /// Gets the currently registered block types.
+        /// </summary>
+        public static AppBlockList Blocks {
+            get { return instance.blocks; }
+        }
+
+        /// <summary>
+        /// Gets the currently registered field types.
+        /// </summary>
+        public static AppFieldList Fields {
+            get { return instance.fields; }
+        }
+
+        /// <summary>
+        /// Gets the currently registred modules.
+        /// </summary>
+        public static AppModuleList Modules {
+            get { return instance.modules; }
+        }
+
+        /// <summary>
+        /// Gets the currently registered media types.
+        /// </summary>
+        public static MediaManager MediaTypes {
+            get { return instance.mediaTypes; }
+        }
+
+        /// <summary>
+        /// Gets the application object mapper.
+        /// </summary>
+        public static IMapper Mapper {
+            get { return instance.mapper; }
+        }
+
+        /// <summary>
+        /// Gets the markdown converter.
+        /// </summary>
+        public static IMarkdown Markdown {
+            get { return instance.markdown; }
+        }
+
+        /// <summary>
+        /// Gets the binding flags for retrieving a region from a
+        /// strongly typed model.
+        /// </summary>
+        public static BindingFlags PropertyBindings {
+            get { return BindingFlags.IgnoreCase | BindingFlags.Public | BindingFlags.Instance; }
+        }
+
+        /// <summary>
+        /// Gets the currently registered serializers.
+        /// </summary>
+        public static SerializerManager Serializers {
+            get { return instance.serializers; }
+        }
+
+        /// <summary>
+        /// Gets the currently registered content types.
+        /// </summary>
+        public static ContentTypeManager ContentTypes {
+            get { return instance.contentTypes; }
+        }
+
+        /// <summary>
+        /// Gets the currently registered hooks.
+        /// </summary>
+        public static HookManager Hooks {
+            get { return instance.hooks; }
+        }
+
+        /// <summary>
+        /// Gets the currently registered permissions.
+        /// </summary>
+        public static Security.PermissionManager Permissions {
+            get { return instance.permissions; }
+        }
+
+        /// <summary>
+        /// Gets/sets the current cache level.
+        /// </summary>
+        public static Cache.CacheLevel CacheLevel {
+            get { return instance.cacheLevel; }
+            set { instance.cacheLevel = value; }
+        }
+        #endregion
+
+        /// <summary>
+        /// Default private constructor.
+        /// </summary>
+        private App() {
+            blocks = new AppBlockList();
+            fields = new AppFieldList();
+            modules = new AppModuleList();
+            mediaTypes = new MediaManager();
+            serializers = new SerializerManager();
+            contentTypes = new ContentTypeManager();
+            hooks = new HookManager();
+            permissions = new PermissionManager();
+        }
+
+        /// <summary>
+        /// Initializes the application object.
+        /// </summary>
+        /// <param name="api">The current api</param>
+        public static void Init(IApi api) {
+            instance.Initialize(api);
+        }
+
+        public static string SerializeObject(object obj, Type type) {
+            var serializer = instance.serializers[type];
+
+            if (serializer != null)
+                return serializer.Serialize(obj);
+            return JsonConvert.SerializeObject(obj);
+        }
+
+        public static object DeserializeObject(string value, Type type) {
+            var serializer = instance.serializers[type];
+            
+            if (serializer != null)
+                return serializer.Deserialize(value);
+            return JsonConvert.DeserializeObject(value, type);
+        }
+
+        #region Private methods
+        /// <summary>
+        /// Initializes the application object.
+        /// </summary>
+        /// <param name="api">The current api</param>
+        private void Initialize(IApi api) {
+            if (!isInitialized) {
+                lock (mutex) {
+                    if (!isInitialized) {
+                        // Configure object mapper
+                        var mapperConfig = new MapperConfiguration(cfg => {
+                            cfg.CreateMap<Data.Alias, Data.Alias>()
+                                .ForMember(a => a.Id, o => o.Ignore())
+                                .ForMember(a => a.Created, o => o.Ignore());
+                            cfg.CreateMap<Data.Category, Data.Category>()
+                                .ForMember(c => c.Id, o => o.Ignore())
+                                .ForMember(c => c.Created, o => o.Ignore());
+                            cfg.CreateMap<Data.MediaFolder, Data.MediaFolder>()
+                                .ForMember(f => f.Id, o => o.Ignore())
+                                .ForMember(f => f.Created, o => o.Ignore())
+                                .ForMember(f => f.Media, o => o.Ignore());
+                            cfg.CreateMap<Data.MediaFolder, Models.MediaStructureItem>()
+                                .ForMember(f => f.Level, o => o.Ignore())
+                                .ForMember(f => f.Items, o => o.Ignore());
+                            cfg.CreateMap<Data.Page, Models.PageBase>()
+                                .ForMember(p => p.TypeId, o => o.MapFrom(m => m.PageTypeId))
+                                .ForMember(p => p.Permalink, o => o.MapFrom(m => "/" + m.Slug));
+                            cfg.CreateMap<Models.PageBase, Data.Page>()
+                                .ForMember(p => p.PageTypeId, o => o.MapFrom(m => m.TypeId))
+                                .ForMember(p => p.Blocks, o => o.Ignore())
+                                .ForMember(p => p.Fields, o => o.Ignore())
+                                .ForMember(p => p.Created, o => o.Ignore())
+                                .ForMember(p => p.LastModified, o => o.Ignore())
+                                .ForMember(p => p.PageType, o => o.Ignore())
+                                .ForMember(p => p.Site, o => o.Ignore())
+                                .ForMember(p => p.Parent, o => o.Ignore());
+                            cfg.CreateMap<Data.Page, Models.SitemapItem>()
+                                .ForMember(p => p.MenuTitle, o => o.Ignore())
+                                .ForMember(p => p.Level, o => o.Ignore())
+                                .ForMember(p => p.Items, o => o.Ignore())
+                                .ForMember(p => p.PageTypeName, o => o.Ignore())
+                                .ForMember(p => p.Permalink, o => o.MapFrom(d => !d.ParentId.HasValue && d.SortOrder == 0 ? "/" : "/" + d.Slug));
+                            cfg.CreateMap<Data.Param, Data.Param>()
+                                .ForMember(p => p.Id, o => o.Ignore())
+                                .ForMember(p => p.Created, o => o.Ignore());
+                            cfg.CreateMap<Data.Post, Models.PostBase>()
+                                .ForMember(p => p.TypeId, o => o.MapFrom(m => m.PostTypeId))
+                                .ForMember(p => p.Permalink, o => o.MapFrom(m => "/" + m.Blog.Slug + "/" + m.Slug));
+                            cfg.CreateMap<Models.PostBase, Data.Post>()
+                                .ForMember(p => p.PostTypeId, o => o.MapFrom(m => m.TypeId))
+                                .ForMember(p => p.CategoryId, o => o.MapFrom(m => m.Category.Id))
+                                .ForMember(p => p.Fields, o => o.Ignore())
+                                .ForMember(p => p.Created, o => o.Ignore())
+                                .ForMember(p => p.LastModified, o => o.Ignore())
+                                .ForMember(p => p.PostType, o => o.Ignore())
+                                .ForMember(p => p.Blog, o => o.Ignore())
+                                .ForMember(p => p.Category, o => o.Ignore())
+                                .ForMember(p => p.Tags, o => o.Ignore());
+                            cfg.CreateMap<Data.Site, Data.Site>()
+                                .ForMember(s => s.Id, o => o.Ignore())
+                                .ForMember(s => s.Created, o => o.Ignore());
+                            cfg.CreateMap<Data.Tag, Data.Tag>()
+                                .ForMember(t => t.Id, o => o.Ignore())
+                                .ForMember(t => t.Created, o => o.Ignore());
+                        });
+                        mapperConfig.AssertConfigurationIsValid();
+                        mapper = mapperConfig.CreateMapper();
+
+                        // Setup media types
+                        mediaTypes.Documents.Add(".pdf", "application/pdf");
+                        mediaTypes.Images.Add(".jpg", "image/jpeg");
+                        mediaTypes.Images.Add(".jpeg", "image/jpeg");
+                        mediaTypes.Images.Add(".png", "image/png");
+                        mediaTypes.Videos.Add(".mp4", "video/mp4");
+
+                        // Compose content types
+                        contentTypes.Register<Models.IPage>("Page", "Page");
+                        contentTypes.Register<Models.IBlogPage>("Blog", "Archive", true);                        
+
+                        // Compose field types
+                        fields.Register<Extend.Fields.CheckBoxField>();
+                        fields.Register<Extend.Fields.DateField>();
+                        fields.Register<Extend.Fields.DocumentField>();
+                        fields.Register<Extend.Fields.HtmlField>();
+                        fields.Register<Extend.Fields.ImageField>();
+                        fields.Register<Extend.Fields.MarkdownField>();
+                        fields.Register<Extend.Fields.MediaField>();
+                        fields.Register<Extend.Fields.PageField>();
+                        fields.Register<Extend.Fields.PostField>();
+                        fields.Register<Extend.Fields.StringField>();
+                        fields.Register<Extend.Fields.TextField>();
+                        fields.Register<Extend.Fields.VideoField>();
+
+                        // Compose block types
+                        blocks.Register<Extend.Blocks.HtmlBlock>();
+                        blocks.Register<Extend.Blocks.HtmlColumnBlock>();
+                        blocks.Register<Extend.Blocks.ImageBlock>();
+                        blocks.Register<Extend.Blocks.QuoteBlock>();
+                        blocks.Register<Extend.Blocks.TextBlock>();
+
+                        // Compose serializers
+                        serializers.Register<Extend.Fields.CheckBoxField>(new CheckBoxFieldSerializer<Extend.Fields.CheckBoxField>());
+                        serializers.Register<Extend.Fields.DateField>(new DateFieldSerializer());
+                        serializers.Register<Extend.Fields.DocumentField>(new DocumentFieldSerializer());
+                        serializers.Register<Extend.Fields.HtmlField>(new StringFieldSerializer<Extend.Fields.HtmlField>());
+                        serializers.Register<Extend.Fields.MarkdownField>(new StringFieldSerializer<Extend.Fields.MarkdownField>());
+                        serializers.Register<Extend.Fields.MediaField>(new MediaFieldSerializer());
+                        serializers.Register<Extend.Fields.PageField>(new PageFieldSerializer());                        
+                        serializers.Register<Extend.Fields.PostField>(new PostFieldSerializer());
+                        serializers.Register<Extend.Fields.StringField>(new StringFieldSerializer<Extend.Fields.StringField>());
+                        serializers.Register<Extend.Fields.TextField>(new StringFieldSerializer<Extend.Fields.TextField>());
+                        serializers.Register<Extend.Fields.ImageField>(new ImageFieldSerializer());
+                        serializers.Register<Extend.Fields.VideoField>(new VideoFieldSerializer());
+
+                        // Create markdown converter
+                        markdown = new DefaultMarkdown();
+
+                        // Register permissions
+                        permissions["Core"].Add(new PermissionItem
+                        {
+                            Name = Permission.PagePreview,
+                            Title = "Page Preview"
+                        });
+                        permissions["Core"].Add(new PermissionItem
+                        {
+                            Name = Permission.PostPreview,
+                            Title = "Post Preview"
+                        });
+
+                        // Initialize all modules
+                        foreach (var module in modules) {
+                            module.Instance.Init();
+                        }
+
+                        isInitialized = true;
+                    }
+                }
+            }
+        }
+        #endregion
+    }
+}