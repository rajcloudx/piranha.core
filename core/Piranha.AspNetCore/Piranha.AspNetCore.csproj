--- conflicted
+++ resolved
@@ -1,13 +1,8 @@
 ﻿<Project Sdk="Microsoft.NET.Sdk.Web" ToolsVersion="15.0">
   <PropertyGroup>
-<<<<<<< HEAD
     <TargetFramework>netcoreapp3.0</TargetFramework>
     <OutputType>Library</OutputType>
-    <Version>7.1.0-alpha1</Version>
-=======
-    <TargetFramework>netstandard2.0</TargetFramework>
     <Version>7.1.0</Version>
->>>>>>> 42f50dbe
     <Company>Piranha CMS</Company>
   </PropertyGroup>
   <ItemGroup>
