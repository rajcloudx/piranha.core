﻿/*
 * Copyright (c) 2016 Håkan Edling
 *
 * This software may be modified and distributed under the terms
 * of the MIT license.  See the LICENSE file for details.
 * 
 * https://github.com/piranhacms/piranha.core
 * 
 */

using AutoMapper;
using System.Collections.Generic;
using System;
using System.IO;
using System.Reflection;
using System.Threading.Tasks;

namespace Piranha.Manager
{
    public class Module : Extend.IModule
    {
<<<<<<< HEAD
        /// <summary>
        /// Gets the Author
        /// </summary>
        public string Author => "Piranha";

        /// <summary>
        /// Gets the Name
        /// </summary>
        public string Name => "Piranha Manager";

        /// <summary>
        /// Gets the Version
        /// </summary>
        public string Version => Piranha.Utils.GetAssemblyVersion(this.GetType().Assembly);

        /// <summary>
        /// Gets the release date
        /// </summary>
        public string ReleaseDate => "2018-03-25";

        /// <summary>
        /// Gets the description
        /// </summary>
        public string Description => "Manager panel for Piranha CMS for AspNetCore.";

        /// <summary>
        /// Gets the package url.
        /// </summary>
        public string PackageURL => "https://www.nuget.org/packages/Piranha.Manager";
=======
        private readonly Dictionary<string, string> _permissionNames = new Dictionary<string, string>()
        {
            { Permission.Admin, "Admin"},
            { Permission.Aliases, "Aliases"},
            { Permission.AliasesDelete, "Aliases - Delete"},
            { Permission.AliasesEdit, "Aliases - Edit"},
            { Permission.Config, "Config"},
            { Permission.ConfigEdit, "Config - Edit"},
            { Permission.Media, "Media"},
            { Permission.MediaAdd, "Media - Add"},
            { Permission.MediaAddFolder, "Media - Add folder"},
            { Permission.MediaDelete, "Media - Delete"},
            { Permission.MediaDeleteFolder, "Media - Delete folder"},
            { Permission.MediaEdit, "Media - Edit"},
            { Permission.Pages, "Pages"},
            { Permission.PagesAdd, "Pages - Add"},
            { Permission.PagesDelete, "Pages - Delete"},
            { Permission.PagesEdit, "Pages - Edit"},
            { Permission.PagesPublish, "Pages - Publish"},
            { Permission.PagesSave, "Pages - Save"},
            { Permission.Posts, "Posts"},
            { Permission.PostsAdd, "Posts - Add"},
            { Permission.PostsDelete, "Posts - Delete"},
            { Permission.PostsEdit, "Posts - Edit"},
            { Permission.PostsPublish, "Posts - Publish"},
            { Permission.PostsSave, "Posts - Save"},
            { Permission.Sites, "Sites"},
            { Permission.SitesAdd, "Sites - Add"},
            { Permission.SitesDelete, "Sites - Delete"},
            { Permission.SitesEdit, " Sites - Edit"},
            { Permission.SitesSave, "Sites - Save"}
        };
>>>>>>> 930fe774

        /// <summary>
        /// Gets the mapper.
        /// </summary>
        public static IMapper Mapper { get; private set; }

        /// <summary>
        /// The assembly.
        /// </summary>
        internal static Assembly Assembly;

        /// <summary>
        /// Last modification date of the assembly.
        /// </summary>
        internal static DateTime LastModified;

        /// <summary>
        /// Initializes the module.
        /// </summary>
        public void Init() {
            var config = new MapperConfiguration(cfg => {
                cfg.CreateMap<Models.PageBase, Areas.Manager.Models.PageEditModel>()
                    .ForMember(m => m.PageType, o => o.Ignore())
                    .ForMember(m => m.Blocks, o => o.Ignore())
                    .ForMember(m => m.Regions, o => o.Ignore())
                    .ForMember(m => m.PageContentType, o => o.Ignore());
                cfg.CreateMap<Areas.Manager.Models.PageEditModel, Models.PageBase>()
                    .ForMember(m => m.TypeId, o => o.Ignore())
                    .ForMember(m => m.Created, o => o.Ignore())
                    .ForMember(m => m.LastModified, o => o.Ignore());
                cfg.CreateMap<Models.PostBase, Areas.Manager.Models.PostEditModel>()
                    .ForMember(m => m.PostType, o => o.Ignore())
                    .ForMember(m => m.Regions, o => o.Ignore())
                    .ForMember(m => m.AllCategories, o => o.Ignore())
                    .ForMember(m => m.AllTags, o => o.Ignore())
                    .ForMember(m => m.SelectedCategory, o => o.Ignore())
                    .ForMember(m => m.SelectedTags, o => o.Ignore())
                    .ForMember(m => m.BlogSlug, o => o.Ignore());
                cfg.CreateMap<Areas.Manager.Models.PostEditModel, Models.PostBase>()
                    .ForMember(m => m.TypeId, o => o.Ignore())
                    .ForMember(m => m.Created, o => o.Ignore())
                    .ForMember(m => m.LastModified, o => o.Ignore());
            });

            config.AssertConfigurationIsValid();
            Mapper = config.CreateMapper();

            // Register permissions
            foreach (var permission in _permissionNames.Keys)
            {
                App.Permissions["Manager"].Add(new Security.PermissionItem
                {
                    Name = permission,
                    Title = _permissionNames[permission]
                });
            }

            // Get assembly information
            Assembly = this.GetType().GetTypeInfo().Assembly;
            LastModified = new FileInfo(Assembly.Location).LastWriteTime;
        }
    }
}
<|MERGE_RESOLUTION|>--- conflicted
+++ resolved
@@ -1,148 +1,146 @@
-﻿/*
- * Copyright (c) 2016 Håkan Edling
- *
- * This software may be modified and distributed under the terms
- * of the MIT license.  See the LICENSE file for details.
- * 
- * https://github.com/piranhacms/piranha.core
- * 
- */
-
-using AutoMapper;
-using System.Collections.Generic;
-using System;
-using System.IO;
-using System.Reflection;
-using System.Threading.Tasks;
-
-namespace Piranha.Manager
-{
-    public class Module : Extend.IModule
-    {
-<<<<<<< HEAD
-        /// <summary>
-        /// Gets the Author
-        /// </summary>
-        public string Author => "Piranha";
-
-        /// <summary>
-        /// Gets the Name
-        /// </summary>
-        public string Name => "Piranha Manager";
-
-        /// <summary>
-        /// Gets the Version
-        /// </summary>
-        public string Version => Piranha.Utils.GetAssemblyVersion(this.GetType().Assembly);
-
-        /// <summary>
-        /// Gets the release date
-        /// </summary>
-        public string ReleaseDate => "2018-03-25";
-
-        /// <summary>
-        /// Gets the description
-        /// </summary>
-        public string Description => "Manager panel for Piranha CMS for AspNetCore.";
-
-        /// <summary>
-        /// Gets the package url.
-        /// </summary>
-        public string PackageURL => "https://www.nuget.org/packages/Piranha.Manager";
-=======
-        private readonly Dictionary<string, string> _permissionNames = new Dictionary<string, string>()
-        {
-            { Permission.Admin, "Admin"},
-            { Permission.Aliases, "Aliases"},
-            { Permission.AliasesDelete, "Aliases - Delete"},
-            { Permission.AliasesEdit, "Aliases - Edit"},
-            { Permission.Config, "Config"},
-            { Permission.ConfigEdit, "Config - Edit"},
-            { Permission.Media, "Media"},
-            { Permission.MediaAdd, "Media - Add"},
-            { Permission.MediaAddFolder, "Media - Add folder"},
-            { Permission.MediaDelete, "Media - Delete"},
-            { Permission.MediaDeleteFolder, "Media - Delete folder"},
-            { Permission.MediaEdit, "Media - Edit"},
-            { Permission.Pages, "Pages"},
-            { Permission.PagesAdd, "Pages - Add"},
-            { Permission.PagesDelete, "Pages - Delete"},
-            { Permission.PagesEdit, "Pages - Edit"},
-            { Permission.PagesPublish, "Pages - Publish"},
-            { Permission.PagesSave, "Pages - Save"},
-            { Permission.Posts, "Posts"},
-            { Permission.PostsAdd, "Posts - Add"},
-            { Permission.PostsDelete, "Posts - Delete"},
-            { Permission.PostsEdit, "Posts - Edit"},
-            { Permission.PostsPublish, "Posts - Publish"},
-            { Permission.PostsSave, "Posts - Save"},
-            { Permission.Sites, "Sites"},
-            { Permission.SitesAdd, "Sites - Add"},
-            { Permission.SitesDelete, "Sites - Delete"},
-            { Permission.SitesEdit, " Sites - Edit"},
-            { Permission.SitesSave, "Sites - Save"}
-        };
->>>>>>> 930fe774
-
-        /// <summary>
-        /// Gets the mapper.
-        /// </summary>
-        public static IMapper Mapper { get; private set; }
-
-        /// <summary>
-        /// The assembly.
-        /// </summary>
-        internal static Assembly Assembly;
-
-        /// <summary>
-        /// Last modification date of the assembly.
-        /// </summary>
-        internal static DateTime LastModified;
-
-        /// <summary>
-        /// Initializes the module.
-        /// </summary>
-        public void Init() {
-            var config = new MapperConfiguration(cfg => {
-                cfg.CreateMap<Models.PageBase, Areas.Manager.Models.PageEditModel>()
-                    .ForMember(m => m.PageType, o => o.Ignore())
-                    .ForMember(m => m.Blocks, o => o.Ignore())
-                    .ForMember(m => m.Regions, o => o.Ignore())
-                    .ForMember(m => m.PageContentType, o => o.Ignore());
-                cfg.CreateMap<Areas.Manager.Models.PageEditModel, Models.PageBase>()
-                    .ForMember(m => m.TypeId, o => o.Ignore())
-                    .ForMember(m => m.Created, o => o.Ignore())
-                    .ForMember(m => m.LastModified, o => o.Ignore());
-                cfg.CreateMap<Models.PostBase, Areas.Manager.Models.PostEditModel>()
-                    .ForMember(m => m.PostType, o => o.Ignore())
-                    .ForMember(m => m.Regions, o => o.Ignore())
-                    .ForMember(m => m.AllCategories, o => o.Ignore())
-                    .ForMember(m => m.AllTags, o => o.Ignore())
-                    .ForMember(m => m.SelectedCategory, o => o.Ignore())
-                    .ForMember(m => m.SelectedTags, o => o.Ignore())
-                    .ForMember(m => m.BlogSlug, o => o.Ignore());
-                cfg.CreateMap<Areas.Manager.Models.PostEditModel, Models.PostBase>()
-                    .ForMember(m => m.TypeId, o => o.Ignore())
-                    .ForMember(m => m.Created, o => o.Ignore())
-                    .ForMember(m => m.LastModified, o => o.Ignore());
-            });
-
-            config.AssertConfigurationIsValid();
-            Mapper = config.CreateMapper();
-
-            // Register permissions
-            foreach (var permission in _permissionNames.Keys)
-            {
-                App.Permissions["Manager"].Add(new Security.PermissionItem
-                {
-                    Name = permission,
-                    Title = _permissionNames[permission]
-                });
-            }
-
-            // Get assembly information
-            Assembly = this.GetType().GetTypeInfo().Assembly;
-            LastModified = new FileInfo(Assembly.Location).LastWriteTime;
-        }
-    }
-}
+﻿/*
+ * Copyright (c) 2016 Håkan Edling
+ *
+ * This software may be modified and distributed under the terms
+ * of the MIT license.  See the LICENSE file for details.
+ * 
+ * https://github.com/piranhacms/piranha.core
+ * 
+ */
+
+using AutoMapper;
+using System.Collections.Generic;
+using System;
+using System.IO;
+using System.Reflection;
+using System.Threading.Tasks;
+
+namespace Piranha.Manager
+{
+    public class Module : Extend.IModule
+    {
+        private readonly Dictionary<string, string> _permissionNames = new Dictionary<string, string>()
+        {
+            { Permission.Admin, "Admin"},
+            { Permission.Aliases, "Aliases"},
+            { Permission.AliasesDelete, "Aliases - Delete"},
+            { Permission.AliasesEdit, "Aliases - Edit"},
+            { Permission.Config, "Config"},
+            { Permission.ConfigEdit, "Config - Edit"},
+            { Permission.Media, "Media"},
+            { Permission.MediaAdd, "Media - Add"},
+            { Permission.MediaAddFolder, "Media - Add folder"},
+            { Permission.MediaDelete, "Media - Delete"},
+            { Permission.MediaDeleteFolder, "Media - Delete folder"},
+            { Permission.MediaEdit, "Media - Edit"},
+            { Permission.Pages, "Pages"},
+            { Permission.PagesAdd, "Pages - Add"},
+            { Permission.PagesDelete, "Pages - Delete"},
+            { Permission.PagesEdit, "Pages - Edit"},
+            { Permission.PagesPublish, "Pages - Publish"},
+            { Permission.PagesSave, "Pages - Save"},
+            { Permission.Posts, "Posts"},
+            { Permission.PostsAdd, "Posts - Add"},
+            { Permission.PostsDelete, "Posts - Delete"},
+            { Permission.PostsEdit, "Posts - Edit"},
+            { Permission.PostsPublish, "Posts - Publish"},
+            { Permission.PostsSave, "Posts - Save"},
+            { Permission.Sites, "Sites"},
+            { Permission.SitesAdd, "Sites - Add"},
+            { Permission.SitesDelete, "Sites - Delete"},
+            { Permission.SitesEdit, " Sites - Edit"},
+            { Permission.SitesSave, "Sites - Save"}
+        };
+
+        /// <summary>
+        /// Gets the Author
+        /// </summary>
+        public string Author => "Piranha";
+
+        /// <summary>
+        /// Gets the Name
+        /// </summary>
+        public string Name => "Piranha Manager";
+
+        /// <summary>
+        /// Gets the Version
+        /// </summary>
+        public string Version => Piranha.Utils.GetAssemblyVersion(this.GetType().Assembly);
+
+        /// <summary>
+        /// Gets the release date
+        /// </summary>
+        public string ReleaseDate => "2018-03-25";
+
+        /// <summary>
+        /// Gets the description
+        /// </summary>
+        public string Description => "Manager panel for Piranha CMS for AspNetCore.";
+
+        /// <summary>
+        /// Gets the package url.
+        /// </summary>
+        public string PackageURL => "https://www.nuget.org/packages/Piranha.Manager";
+
+        /// <summary>
+        /// Gets the mapper.
+        /// </summary>
+        public static IMapper Mapper { get; private set; }
+
+        /// <summary>
+        /// The assembly.
+        /// </summary>
+        internal static Assembly Assembly;
+
+        /// <summary>
+        /// Last modification date of the assembly.
+        /// </summary>
+        internal static DateTime LastModified;
+
+        /// <summary>
+        /// Initializes the module.
+        /// </summary>
+        public void Init() {
+            var config = new MapperConfiguration(cfg => {
+                cfg.CreateMap<Models.PageBase, Areas.Manager.Models.PageEditModel>()
+                    .ForMember(m => m.PageType, o => o.Ignore())
+                    .ForMember(m => m.Blocks, o => o.Ignore())
+                    .ForMember(m => m.Regions, o => o.Ignore())
+                    .ForMember(m => m.PageContentType, o => o.Ignore());
+                cfg.CreateMap<Areas.Manager.Models.PageEditModel, Models.PageBase>()
+                    .ForMember(m => m.TypeId, o => o.Ignore())
+                    .ForMember(m => m.Created, o => o.Ignore())
+                    .ForMember(m => m.LastModified, o => o.Ignore());
+                cfg.CreateMap<Models.PostBase, Areas.Manager.Models.PostEditModel>()
+                    .ForMember(m => m.PostType, o => o.Ignore())
+                    .ForMember(m => m.Regions, o => o.Ignore())
+                    .ForMember(m => m.AllCategories, o => o.Ignore())
+                    .ForMember(m => m.AllTags, o => o.Ignore())
+                    .ForMember(m => m.SelectedCategory, o => o.Ignore())
+                    .ForMember(m => m.SelectedTags, o => o.Ignore())
+                    .ForMember(m => m.BlogSlug, o => o.Ignore());
+                cfg.CreateMap<Areas.Manager.Models.PostEditModel, Models.PostBase>()
+                    .ForMember(m => m.TypeId, o => o.Ignore())
+                    .ForMember(m => m.Created, o => o.Ignore())
+                    .ForMember(m => m.LastModified, o => o.Ignore());
+            });
+
+            config.AssertConfigurationIsValid();
+            Mapper = config.CreateMapper();
+
+            // Register permissions
+            foreach (var permission in _permissionNames.Keys)
+            {
+                App.Permissions["Manager"].Add(new Security.PermissionItem
+                {
+                    Name = permission,
+                    Title = _permissionNames[permission]
+                });
+            }
+
+            // Get assembly information
+            Assembly = this.GetType().GetTypeInfo().Assembly;
+            LastModified = new FileInfo(Assembly.Location).LastWriteTime;
+        }
+    }
+}