--- conflicted
+++ resolved
@@ -1,19 +1,14 @@
-<Project Sdk="Microsoft.NET.Sdk.Web">
-
-  <PropertyGroup>
-<<<<<<< HEAD
-    <TargetFramework>netcoreapp3.0</TargetFramework>
-    <OutputType>Library</OutputType>
-    <Version>7.1.0-alpha1</Version>
-=======
-    <TargetFramework>netstandard2.0</TargetFramework>
-    <Version>7.1.0</Version>
->>>>>>> 42f50dbe
-    <Company>Piranha CMS</Company>
-  </PropertyGroup>
-
-  <ItemGroup>
-    <ProjectReference Include="..\Piranha\Piranha.csproj" />
-  </ItemGroup>
-
-</Project>
+<Project Sdk="Microsoft.NET.Sdk.Web">
+
+  <PropertyGroup>
+    <TargetFramework>netcoreapp3.0</TargetFramework>
+    <OutputType>Library</OutputType>
+    <Version>7.1.0</Version>
+    <Company>Piranha CMS</Company>
+  </PropertyGroup>
+
+  <ItemGroup>
+    <ProjectReference Include="..\Piranha\Piranha.csproj" />
+  </ItemGroup>
+
+</Project>