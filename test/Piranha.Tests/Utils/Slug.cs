--- conflicted
+++ resolved
@@ -1,601 +1,556 @@
-﻿/*
- * Copyright (c) .NET Foundation and Contributors
- *
- * This software may be modified and distributed under the terms
- * of the MIT license. See the LICENSE file for details.
- *
- * https://github.com/piranhacms/piranha.core
- *
- */
-
-using Xunit;
-
-namespace Piranha.Tests.Utils;
-
-public class Slug
-{
-<<<<<<< HEAD
-    [Fact]
-    public void ToLowerCase() {
-        Assert.Equal("mycamelcasestring", Piranha.Utils.GenerateSlug("MyCamelCaseString"));
-    }
-
-    [Fact]
-    public void Trim() {
-        Assert.Equal("trimmed", Piranha.Utils.GenerateSlug(" trimmed  "));
-    }
-
-    [Fact]
-    public void ReplaceWhitespace() {
-        Assert.Equal("no-whitespaces", Piranha.Utils.GenerateSlug("no whitespaces"));
-    }
-
-    [Fact]
-    public void ReplaceDoubleDashes() {
-        Assert.Equal("no-whitespaces", Piranha.Utils.GenerateSlug("no - whitespaces"));
-        Assert.Equal("no-whitespaces", Piranha.Utils.GenerateSlug("no & whitespaces"));
-    }
-
-    [Fact]
-    public void TrimDashes() {
-        Assert.Equal("trimmed", Piranha.Utils.GenerateSlug("-trimmed-"));
-    }
-
-    [Fact]
-    public void RemoveSwedishCharacters() {
-        Assert.Equal("aaoaao", Piranha.Utils.GenerateSlug("åäöÅÄÖ"));
-    }
-
-    [Fact]
-    public void RemoveHyphenCharacters() {
-        Assert.Equal("aaooeeiiaaooeeii", Piranha.Utils.GenerateSlug("áàóòéèíìÁÀÓÒÉÈÍÌ"));
-    }
-
-    [Fact]
-    public void RemoveSlashesForNonHierarchical() {
-        Assert.Equal("no-more-dashes", Piranha.Utils.GenerateSlug("no/more / dashes", false));
-=======
-    public class Slug
-    {
-        [Fact]
-        public void ToLowerCase() {
-            Assert.Equal("mycamelcasestring", Piranha.Utils.GenerateSlug("MyCamelCaseString"));
-        }
-
-        [Fact]
-        public void Trim() {
-            Assert.Equal("trimmed", Piranha.Utils.GenerateSlug(" trimmed  "));
-        }
-
-        [Fact]
-        public void ReplaceWhitespace() {
-            Assert.Equal("no-whitespaces", Piranha.Utils.GenerateSlug("no whitespaces"));
-        }
-
-        [Fact]
-        public void ReplaceDoubleDashes() {
-            Assert.Equal("no-whitespaces", Piranha.Utils.GenerateSlug("no - whitespaces"));
-            Assert.Equal("no-and-whitespaces", Piranha.Utils.GenerateSlug("no & whitespaces"));
-        }
-
-        [Fact]
-        public void TrimDashes() {
-            Assert.Equal("trimmed", Piranha.Utils.GenerateSlug("-trimmed-"));
-        }
-
-        [Fact]
-        public void ReplaceLatinCharacters() {
-            var charMap = new Dictionary<string, string>
-            {
-                ["À"] = "A",
-                ["Á"] = "A",
-                ["Â"] = "A",
-                ["Ã"] = "A",
-                ["Ä"] = "A",
-                ["Å"] = "A",
-                ["Æ"] = "AE",
-                ["Ç"] = "C",
-                ["È"] = "E",
-                ["É"] = "E",
-                ["Ê"] = "E",
-                ["Ë"] = "E",
-                ["Ì"] = "I",
-                ["Í"] = "I",
-                ["Î"] = "I",
-                ["Ï"] = "I",
-                ["Ð"] = "D",
-                ["Ñ"] = "N",
-                ["Ò"] = "O",
-                ["Ó"] = "O",
-                ["Ô"] = "O",
-                ["Õ"] = "O",
-                ["Ö"] = "O",
-                ["Ő"] = "O",
-                ["Ø"] = "O",
-                ["Ù"] = "U",
-                ["Ú"] = "U",
-                ["Û"] = "U",
-                ["Ü"] = "U",
-                ["Ű"] = "U",
-                ["Ý"] = "Y",
-                ["Þ"] = "TH",
-                ["ß"] = "ss",
-                ["à"] = "a",
-                ["á"] = "a",
-                ["â"] = "a",
-                ["ã"] = "a",
-                ["ä"] = "a",
-                ["å"] = "a",
-                ["æ"] = "ae",
-                ["ç"] = "c",
-                ["è"] = "e",
-                ["é"] = "e",
-                ["ê"] = "e",
-                ["ë"] = "e",
-                ["ì"] = "i",
-                ["í"] = "i",
-                ["î"] = "i",
-                ["ï"] = "i",
-                ["ð"] = "d",
-                ["ñ"] = "n",
-                ["ò"] = "o",
-                ["ó"] = "o",
-                ["ô"] = "o",
-                ["õ"] = "o",
-                ["ö"] = "o",
-                ["ő"] = "o",
-                ["ø"] = "o",
-                ["ù"] = "u",
-                ["ú"] = "u",
-                ["û"] = "u",
-                ["ü"] = "u",
-                ["ű"] = "u",
-                ["ý"] = "y",
-                ["þ"] = "th",
-                ["ÿ"] = "y",
-                ["ẞ"] = "SS"
-            };
-
-            foreach (var kvp in charMap)
-            {
-                Assert.Equal($"foo-{kvp.Value.ToLower()}-bar-baz",
-                    Piranha.Utils.GenerateSlug($"foo {kvp.Key} bar baz"));
-            }
-        }
-
-        [Fact]
-        public void ReplaceGreekCharacters() {
-            var charMap = new Dictionary<string, string>
-            {
-                ["α"] = "a",
-                ["β"] = "b",
-                ["γ"] = "g",
-                ["δ"] = "d",
-                ["ε"] = "e",
-                ["ζ"] = "z",
-                ["η"] = "h",
-                ["θ"] = "8",
-                ["ι"] = "i",
-                ["κ"] = "k",
-                ["λ"] = "l",
-                ["μ"] = "m",
-                ["ν"] = "n",
-                ["ξ"] = "3",
-                ["ο"] = "o",
-                ["π"] = "p",
-                ["ρ"] = "r",
-                ["σ"] = "s",
-                ["τ"] = "t",
-                ["υ"] = "y",
-                ["φ"] = "f",
-                ["χ"] = "x",
-                ["ψ"] = "ps",
-                ["ω"] = "w",
-                ["ά"] = "a",
-                ["έ"] = "e",
-                ["ί"] = "i",
-                ["ό"] = "o",
-                ["ύ"] = "y",
-                ["ή"] = "h",
-                ["ώ"] = "w",
-                ["ς"] = "s",
-                ["ϊ"] = "i",
-                ["ΰ"] = "y",
-                ["ϋ"] = "y",
-                ["ΐ"] = "i",
-                ["Α"] = "A",
-                ["Β"] = "B",
-                ["Γ"] = "G",
-                ["Δ"] = "D",
-                ["Ε"] = "E",
-                ["Ζ"] = "Z",
-                ["Η"] = "H",
-                ["Θ"] = "8",
-                ["Ι"] = "I",
-                ["Κ"] = "K",
-                ["Λ"] = "L",
-                ["Μ"] = "M",
-                ["Ν"] = "N",
-                ["Ξ"] = "3",
-                ["Ο"] = "O",
-                ["Π"] = "P",
-                ["Ρ"] = "R",
-                ["Σ"] = "S",
-                ["Τ"] = "T",
-                ["Υ"] = "Y",
-                ["Φ"] = "F",
-                ["Χ"] = "X",
-                ["Ψ"] = "PS",
-                ["Ω"] = "W",
-                ["Ά"] = "A",
-                ["Έ"] = "E",
-                ["Ί"] = "I",
-                ["Ό"] = "O",
-                ["Ύ"] = "Y",
-                ["Ή"] = "H",
-                ["Ώ"] = "W",
-                ["Ϊ"] = "I",
-                ["Ϋ"] = "Y"
-            };
-
-            foreach (var kvp in charMap)
-            {
-                Assert.Equal($"foo-{kvp.Value.ToLower()}-bar-baz",
-                    Piranha.Utils.GenerateSlug($"foo {kvp.Key} bar baz"));
-            }
-        }
-
-        [Fact]
-        public void ReplaceTurkishCharacters() {
-            var charMap = new Dictionary<string, string>
-            {
-                ["ş"] = "s",
-                ["Ş"] = "S",
-                ["ı"] = "i",
-                ["İ"] = "I",
-                ["ç"] = "c",
-                ["Ç"] = "C",
-                ["ü"] = "u",
-                ["Ü"] = "U",
-                ["ö"] = "o",
-                ["Ö"] = "O",
-                ["ğ"] = "g",
-                ["Ğ"] = "G"
-            };
-
-            foreach (var kvp in charMap)
-            {
-                Assert.Equal($"foo-{kvp.Value.ToLower()}-bar-baz",
-                    Piranha.Utils.GenerateSlug($"foo {kvp.Key} bar baz"));
-            }
-        }
-
-        [Fact]
-        public void ReplaceCyrillicCharacters() {
-            var charMap = new Dictionary<string, string>
-            {
-                ["а"] = "a",
-                ["б"] = "b",
-                ["в"] = "v",
-                ["г"] = "g",
-                ["д"] = "d",
-                ["е"] = "e",
-                ["ё"] = "yo",
-                ["ж"] = "zh",
-                ["з"] = "z",
-                ["и"] = "i",
-                ["й"] = "j",
-                ["к"] = "k",
-                ["л"] = "l",
-                ["м"] = "m",
-                ["н"] = "n",
-                ["о"] = "o",
-                ["п"] = "p",
-                ["р"] = "r",
-                ["с"] = "s",
-                ["т"] = "t",
-                ["у"] = "u",
-                ["ф"] = "f",
-                ["х"] = "h",
-                ["ц"] = "c",
-                ["ч"] = "ch",
-                ["ш"] = "sh",
-                ["щ"] = "sh",
-                ["ъ"] = "u",
-                ["ы"] = "y",
-                ["ь"] = "",
-                ["э"] = "e",
-                ["ю"] = "yu",
-                ["я"] = "ya",
-                ["А"] = "A",
-                ["Б"] = "B",
-                ["В"] = "V",
-                ["Г"] = "G",
-                ["Д"] = "D",
-                ["Е"] = "E",
-                ["Ё"] = "Yo",
-                ["Ж"] = "Zh",
-                ["З"] = "Z",
-                ["И"] = "I",
-                ["Й"] = "J",
-                ["К"] = "K",
-                ["Л"] = "L",
-                ["М"] = "M",
-                ["Н"] = "N",
-                ["О"] = "O",
-                ["П"] = "P",
-                ["Р"] = "R",
-                ["С"] = "S",
-                ["Т"] = "T",
-                ["У"] = "U",
-                ["Ф"] = "F",
-                ["Х"] = "H",
-                ["Ц"] = "C",
-                ["Ч"] = "Ch",
-                ["Ш"] = "Sh",
-                ["Щ"] = "Sh",
-                ["Ъ"] = "U",
-                ["Ы"] = "Y",
-                ["Ь"] = "",
-                ["Э"] = "E",
-                ["Ю"] = "Yu",
-                ["Я"] = "Ya",
-                ["Є"] = "Ye",
-                ["І"] = "I",
-                ["Ї"] = "Yi",
-                ["Ґ"] = "G",
-                ["є"] = "ye",
-                ["і"] = "i",
-                ["ї"] = "yi",
-                ["ґ"] = "g"
-            };
-
-            foreach (var kvp in charMap.Where(kvp => !string.IsNullOrEmpty(kvp.Value)))
-            {
-                Assert.Equal($"foo-{kvp.Value.ToLower()}-bar-baz",
-                    Piranha.Utils.GenerateSlug($"foo {kvp.Key} bar baz"));
-            }
-        }
-
-        [Fact]
-        public void ReplaceKazakhCharacters() {
-            var charMap = new Dictionary<string, string>
-            {
-                ["Ә"] = "AE",
-                ["ә"] = "ae",
-                ["Ғ"] = "GH",
-                ["ғ"] = "gh",
-                ["Қ"] = "KH",
-                ["қ"] = "kh",
-                ["Ң"] = "NG",
-                ["ң"] = "ng",
-                ["Ү"] = "UE",
-                ["ү"] = "ue",
-                ["Ұ"] = "U",
-                ["ұ"] = "u",
-                ["Һ"] = "H",
-                ["һ"] = "h",
-                ["Ө"] = "OE",
-                ["ө"] = "oe"
-            };
-
-            foreach (var kvp in charMap)
-            {
-                Assert.Equal($"foo-{kvp.Value.ToLower()}-bar-baz",
-                    Piranha.Utils.GenerateSlug($"foo {kvp.Key} bar baz"));
-            }
-        }
-
-        [Fact]
-        public void ReplaceCzechCharacters() {
-            var charMap = new Dictionary<string, string>
-            {
-                ["č"] = "c",
-                ["ď"] = "d",
-                ["ě"] = "e",
-                ["ň"] = "n",
-                ["ř"] = "r",
-                ["š"] = "s",
-                ["ť"] = "t",
-                ["ů"] = "u",
-                ["ž"] = "z",
-                ["Č"] = "C",
-                ["Ď"] = "D",
-                ["Ě"] = "E",
-                ["Ň"] = "N",
-                ["Ř"] = "R",
-                ["Š"] = "S",
-                ["Ť"] = "T",
-                ["Ů"] = "U",
-                ["Ž"] = "Z"
-            };
-
-            foreach (var kvp in charMap)
-            {
-                Assert.Equal($"foo-{kvp.Value.ToLower()}-bar-baz",
-                    Piranha.Utils.GenerateSlug($"foo {kvp.Key} bar baz"));
-            }
-        }
-
-        [Fact]
-        public void ReplacePolishCharacters() {
-            var charMap = new Dictionary<string, string>
-            {
-                ["ą"] = "a",
-                ["ć"] = "c",
-                ["ę"] = "e",
-                ["ł"] = "l",
-                ["ń"] = "n",
-                ["ó"] = "o",
-                ["ś"] = "s",
-                ["ź"] = "z",
-                ["ż"] = "z",
-                ["Ą"] = "A",
-                ["Ć"] = "C",
-                ["Ę"] = "e",
-                ["Ł"] = "L",
-                ["Ń"] = "N",
-                ["Ś"] = "S",
-                ["Ź"] = "Z",
-                ["Ż"] = "Z"
-            };
-
-            foreach (var kvp in charMap)
-            {
-                Assert.Equal($"foo-{kvp.Value.ToLower()}-bar-baz",
-                    Piranha.Utils.GenerateSlug($"foo {kvp.Key} bar baz"));
-            }
-        }
-
-        [Fact]
-        public void ReplaceLatvianCharacters() {
-            var charMap = new Dictionary<string, string>
-            {
-                ["ā"] = "a",
-                ["č"] = "c",
-                ["ē"] = "e",
-                ["ģ"] = "g",
-                ["ī"] = "i",
-                ["ķ"] = "k",
-                ["ļ"] = "l",
-                ["ņ"] = "n",
-                ["š"] = "s",
-                ["ū"] = "u",
-                ["ž"] = "z",
-                ["Ā"] = "A",
-                ["Č"] = "C",
-                ["Ē"] = "E",
-                ["Ģ"] = "G",
-                ["Ī"] = "i",
-                ["Ķ"] = "k",
-                ["Ļ"] = "L",
-                ["Ņ"] = "N",
-                ["Š"] = "S",
-                ["Ū"] = "u",
-                ["Ž"] = "Z"
-            };
-
-            foreach (var kvp in charMap)
-            {
-                Assert.Equal($"foo-{kvp.Value.ToLower()}-bar-baz",
-                    Piranha.Utils.GenerateSlug($"foo {kvp.Key} bar baz"));
-            }
-        }
-
-        [Fact]
-        public void ReplaceSerbianCharacters() {
-            var charMap = new Dictionary<string, string>
-            {
-                ["đ"] = "dj",
-                ["ǌ"] = "nj",
-                ["ǉ"] = "lj",
-                ["Đ"] = "DJ",
-                ["ǋ"] = "NJ",
-                ["ǈ"] = "LJ",
-                ["ђ"] = "dj",
-                ["ј"] = "j",
-                ["љ"] = "lj",
-                ["њ"] = "nj",
-                ["ћ"] = "c",
-                ["џ"] = "dz",
-                ["Ђ"] = "DJ",
-                ["Ј"] = "J",
-                ["Љ"] = "LJ",
-                ["Њ"] = "NJ",
-                ["Ћ"] = "C",
-                ["Џ"] = "DZ"
-            };
-
-            foreach (var kvp in charMap)
-            {
-                Assert.Equal($"foo-{kvp.Value.ToLower()}-bar-baz",
-                    Piranha.Utils.GenerateSlug($"foo {kvp.Key} bar baz"));
-            }
-        }
-
-        [Fact]
-        public void ReplaceCurrencyCharacters() {
-            var charMap = new Dictionary<string, string>
-            {
-                ["€"] = "euro",
-                ["₢"] = "cruzeiro",
-                ["₣"] = "french-franc",
-                ["£"] = "pound",
-                ["₤"] = "lira",
-                ["₥"] = "mill",
-                ["₦"] = "naira",
-                ["₧"] = "peseta",
-                ["₨"] = "rupee",
-                ["₩"] = "won",
-                ["₪"] = "new-shequel",
-                ["₫"] = "dong",
-                ["₭"] = "kip",
-                ["₮"] = "tugrik",
-                ["₸"] = "kazakhstani-tenge",
-                ["₯"] = "drachma",
-                ["₰"] = "penny",
-                ["₱"] = "peso",
-                ["₲"] = "guarani",
-                ["₳"] = "austral",
-                ["₴"] = "hryvnia",
-                ["₵"] = "cedi",
-                ["¢"] = "cent",
-                ["¥"] = "yen",
-                ["元"] = "yuan",
-                ["円"] = "yen",
-                ["﷼"] = "rial",
-                ["₠"] = "ecu",
-                ["¤"] = "currency",
-                ["฿"] = "baht",
-                ["$"] = "dollar",
-                ["₽"] = "russian-ruble",
-                ["₿"] = "bitcoin",
-                ["₺"] = "turkish-lira"
-            };
-
-            foreach (var kvp in charMap)
-            {
-                Assert.Equal($"foo-{kvp.Value.ToLower()}-bar-baz",
-                    Piranha.Utils.GenerateSlug($"foo {kvp.Key} bar baz"));
-            }
-        }
-
-        [Fact]
-        public void ReplaceSymbolCharacters() {
-            var charMap = new Dictionary<string, string>
-            {
-                ["©"] = "c",
-                ["œ"] = "oe",
-                ["Œ"] = "OE",
-                ["∑"] = "sum",
-                ["®"] = "r",
-                ["∂"] = "d",
-                ["ƒ"] = "f",
-                ["™"] = "tm",
-                ["℠"] = "sm",
-                ["˚"] = "o",
-                ["º"] = "o",
-                ["ª"] = "a",
-                ["∆"] = "delta",
-                ["∞"] = "infinity",
-                ["♥"] = "love",
-                ["&"] = "and",
-                ["|"] = "or",
-                ["<"] = "less",
-                [">"] = "greater"
-            };
-
-            foreach (var kvp in charMap)
-            {
-                Assert.Equal($"foo-{kvp.Value.ToLower()}-bar-baz",
-                    Piranha.Utils.GenerateSlug($"foo {kvp.Key} bar baz"));
-            }
-        }
-        
-        [Fact]
-        public void RemoveSlashesForNonHierarchical() {
-            Assert.Equal("no-more-dashes", Piranha.Utils.GenerateSlug("no/more / dashes", false));
-        }
->>>>>>> 62775ccb
-    }
-}
+﻿/*
+ * Copyright (c) .NET Foundation and Contributors
+ *
+ * This software may be modified and distributed under the terms
+ * of the MIT license. See the LICENSE file for details.
+ *
+ * https://github.com/piranhacms/piranha.core
+ *
+ */
+
+using Xunit;
+
+namespace Piranha.Tests.Utils;
+
+public class Slug
+{
+    [Fact]
+    public void ToLowerCase() {
+        Assert.Equal("mycamelcasestring", Piranha.Utils.GenerateSlug("MyCamelCaseString"));
+    }
+
+    [Fact]
+    public void Trim() {
+        Assert.Equal("trimmed", Piranha.Utils.GenerateSlug(" trimmed  "));
+    }
+
+    [Fact]
+    public void ReplaceWhitespace() {
+        Assert.Equal("no-whitespaces", Piranha.Utils.GenerateSlug("no whitespaces"));
+    }
+
+    [Fact]
+    public void ReplaceDoubleDashes() {
+        Assert.Equal("no-whitespaces", Piranha.Utils.GenerateSlug("no - whitespaces"));
+        Assert.Equal("no-and-whitespaces", Piranha.Utils.GenerateSlug("no & whitespaces"));
+    }
+
+    [Fact]
+    public void TrimDashes() {
+        Assert.Equal("trimmed", Piranha.Utils.GenerateSlug("-trimmed-"));
+    }
+
+    [Fact]
+    public void ReplaceLatinCharacters() {
+        var charMap = new Dictionary<string, string>
+        {
+            ["À"] = "A",
+            ["Á"] = "A",
+            ["Â"] = "A",
+            ["Ã"] = "A",
+            ["Ä"] = "A",
+            ["Å"] = "A",
+            ["Æ"] = "AE",
+            ["Ç"] = "C",
+            ["È"] = "E",
+            ["É"] = "E",
+            ["Ê"] = "E",
+            ["Ë"] = "E",
+            ["Ì"] = "I",
+            ["Í"] = "I",
+            ["Î"] = "I",
+            ["Ï"] = "I",
+            ["Ð"] = "D",
+            ["Ñ"] = "N",
+            ["Ò"] = "O",
+            ["Ó"] = "O",
+            ["Ô"] = "O",
+            ["Õ"] = "O",
+            ["Ö"] = "O",
+            ["Ő"] = "O",
+            ["Ø"] = "O",
+            ["Ù"] = "U",
+            ["Ú"] = "U",
+            ["Û"] = "U",
+            ["Ü"] = "U",
+            ["Ű"] = "U",
+            ["Ý"] = "Y",
+            ["Þ"] = "TH",
+            ["ß"] = "ss",
+            ["à"] = "a",
+            ["á"] = "a",
+            ["â"] = "a",
+            ["ã"] = "a",
+            ["ä"] = "a",
+            ["å"] = "a",
+            ["æ"] = "ae",
+            ["ç"] = "c",
+            ["è"] = "e",
+            ["é"] = "e",
+            ["ê"] = "e",
+            ["ë"] = "e",
+            ["ì"] = "i",
+            ["í"] = "i",
+            ["î"] = "i",
+            ["ï"] = "i",
+            ["ð"] = "d",
+            ["ñ"] = "n",
+            ["ò"] = "o",
+            ["ó"] = "o",
+            ["ô"] = "o",
+            ["õ"] = "o",
+            ["ö"] = "o",
+            ["ő"] = "o",
+            ["ø"] = "o",
+            ["ù"] = "u",
+            ["ú"] = "u",
+            ["û"] = "u",
+            ["ü"] = "u",
+            ["ű"] = "u",
+            ["ý"] = "y",
+            ["þ"] = "th",
+            ["ÿ"] = "y",
+            ["ẞ"] = "SS"
+        };
+
+        foreach (var kvp in charMap)
+        {
+            Assert.Equal($"foo-{kvp.Value.ToLower()}-bar-baz",
+                Piranha.Utils.GenerateSlug($"foo {kvp.Key} bar baz"));
+        }
+    }
+
+    [Fact]
+    public void ReplaceGreekCharacters() {
+        var charMap = new Dictionary<string, string>
+        {
+            ["α"] = "a",
+            ["β"] = "b",
+            ["γ"] = "g",
+            ["δ"] = "d",
+            ["ε"] = "e",
+            ["ζ"] = "z",
+            ["η"] = "h",
+            ["θ"] = "8",
+            ["ι"] = "i",
+            ["κ"] = "k",
+            ["λ"] = "l",
+            ["μ"] = "m",
+            ["ν"] = "n",
+            ["ξ"] = "3",
+            ["ο"] = "o",
+            ["π"] = "p",
+            ["ρ"] = "r",
+            ["σ"] = "s",
+            ["τ"] = "t",
+            ["υ"] = "y",
+            ["φ"] = "f",
+            ["χ"] = "x",
+            ["ψ"] = "ps",
+            ["ω"] = "w",
+            ["ά"] = "a",
+            ["έ"] = "e",
+            ["ί"] = "i",
+            ["ό"] = "o",
+            ["ύ"] = "y",
+            ["ή"] = "h",
+            ["ώ"] = "w",
+            ["ς"] = "s",
+            ["ϊ"] = "i",
+            ["ΰ"] = "y",
+            ["ϋ"] = "y",
+            ["ΐ"] = "i",
+            ["Α"] = "A",
+            ["Β"] = "B",
+            ["Γ"] = "G",
+            ["Δ"] = "D",
+            ["Ε"] = "E",
+            ["Ζ"] = "Z",
+            ["Η"] = "H",
+            ["Θ"] = "8",
+            ["Ι"] = "I",
+            ["Κ"] = "K",
+            ["Λ"] = "L",
+            ["Μ"] = "M",
+            ["Ν"] = "N",
+            ["Ξ"] = "3",
+            ["Ο"] = "O",
+            ["Π"] = "P",
+            ["Ρ"] = "R",
+            ["Σ"] = "S",
+            ["Τ"] = "T",
+            ["Υ"] = "Y",
+            ["Φ"] = "F",
+            ["Χ"] = "X",
+            ["Ψ"] = "PS",
+            ["Ω"] = "W",
+            ["Ά"] = "A",
+            ["Έ"] = "E",
+            ["Ί"] = "I",
+            ["Ό"] = "O",
+            ["Ύ"] = "Y",
+            ["Ή"] = "H",
+            ["Ώ"] = "W",
+            ["Ϊ"] = "I",
+            ["Ϋ"] = "Y"
+        };
+
+        foreach (var kvp in charMap)
+        {
+            Assert.Equal($"foo-{kvp.Value.ToLower()}-bar-baz",
+                Piranha.Utils.GenerateSlug($"foo {kvp.Key} bar baz"));
+        }
+    }
+
+    [Fact]
+    public void ReplaceTurkishCharacters() {
+        var charMap = new Dictionary<string, string>
+        {
+            ["ş"] = "s",
+            ["Ş"] = "S",
+            ["ı"] = "i",
+            ["İ"] = "I",
+            ["ç"] = "c",
+            ["Ç"] = "C",
+            ["ü"] = "u",
+            ["Ü"] = "U",
+            ["ö"] = "o",
+            ["Ö"] = "O",
+            ["ğ"] = "g",
+            ["Ğ"] = "G"
+        };
+
+        foreach (var kvp in charMap)
+        {
+            Assert.Equal($"foo-{kvp.Value.ToLower()}-bar-baz",
+                Piranha.Utils.GenerateSlug($"foo {kvp.Key} bar baz"));
+        }
+    }
+
+    [Fact]
+    public void ReplaceCyrillicCharacters() {
+        var charMap = new Dictionary<string, string>
+        {
+            ["а"] = "a",
+            ["б"] = "b",
+            ["в"] = "v",
+            ["г"] = "g",
+            ["д"] = "d",
+            ["е"] = "e",
+            ["ё"] = "yo",
+            ["ж"] = "zh",
+            ["з"] = "z",
+            ["и"] = "i",
+            ["й"] = "j",
+            ["к"] = "k",
+            ["л"] = "l",
+            ["м"] = "m",
+            ["н"] = "n",
+            ["о"] = "o",
+            ["п"] = "p",
+            ["р"] = "r",
+            ["с"] = "s",
+            ["т"] = "t",
+            ["у"] = "u",
+            ["ф"] = "f",
+            ["х"] = "h",
+            ["ц"] = "c",
+            ["ч"] = "ch",
+            ["ш"] = "sh",
+            ["щ"] = "sh",
+            ["ъ"] = "u",
+            ["ы"] = "y",
+            ["ь"] = "",
+            ["э"] = "e",
+            ["ю"] = "yu",
+            ["я"] = "ya",
+            ["А"] = "A",
+            ["Б"] = "B",
+            ["В"] = "V",
+            ["Г"] = "G",
+            ["Д"] = "D",
+            ["Е"] = "E",
+            ["Ё"] = "Yo",
+            ["Ж"] = "Zh",
+            ["З"] = "Z",
+            ["И"] = "I",
+            ["Й"] = "J",
+            ["К"] = "K",
+            ["Л"] = "L",
+            ["М"] = "M",
+            ["Н"] = "N",
+            ["О"] = "O",
+            ["П"] = "P",
+            ["Р"] = "R",
+            ["С"] = "S",
+            ["Т"] = "T",
+            ["У"] = "U",
+            ["Ф"] = "F",
+            ["Х"] = "H",
+            ["Ц"] = "C",
+            ["Ч"] = "Ch",
+            ["Ш"] = "Sh",
+            ["Щ"] = "Sh",
+            ["Ъ"] = "U",
+            ["Ы"] = "Y",
+            ["Ь"] = "",
+            ["Э"] = "E",
+            ["Ю"] = "Yu",
+            ["Я"] = "Ya",
+            ["Є"] = "Ye",
+            ["І"] = "I",
+            ["Ї"] = "Yi",
+            ["Ґ"] = "G",
+            ["є"] = "ye",
+            ["і"] = "i",
+            ["ї"] = "yi",
+            ["ґ"] = "g"
+        };
+
+        foreach (var kvp in charMap.Where(kvp => !string.IsNullOrEmpty(kvp.Value)))
+        {
+            Assert.Equal($"foo-{kvp.Value.ToLower()}-bar-baz",
+                Piranha.Utils.GenerateSlug($"foo {kvp.Key} bar baz"));
+        }
+    }
+
+    [Fact]
+    public void ReplaceKazakhCharacters() {
+        var charMap = new Dictionary<string, string>
+        {
+            ["Ә"] = "AE",
+            ["ә"] = "ae",
+            ["Ғ"] = "GH",
+            ["ғ"] = "gh",
+            ["Қ"] = "KH",
+            ["қ"] = "kh",
+            ["Ң"] = "NG",
+            ["ң"] = "ng",
+            ["Ү"] = "UE",
+            ["ү"] = "ue",
+            ["Ұ"] = "U",
+            ["ұ"] = "u",
+            ["Һ"] = "H",
+            ["һ"] = "h",
+            ["Ө"] = "OE",
+            ["ө"] = "oe"
+        };
+
+        foreach (var kvp in charMap)
+        {
+            Assert.Equal($"foo-{kvp.Value.ToLower()}-bar-baz",
+                Piranha.Utils.GenerateSlug($"foo {kvp.Key} bar baz"));
+        }
+    }
+
+    [Fact]
+    public void ReplaceCzechCharacters() {
+        var charMap = new Dictionary<string, string>
+        {
+            ["č"] = "c",
+            ["ď"] = "d",
+            ["ě"] = "e",
+            ["ň"] = "n",
+            ["ř"] = "r",
+            ["š"] = "s",
+            ["ť"] = "t",
+            ["ů"] = "u",
+            ["ž"] = "z",
+            ["Č"] = "C",
+            ["Ď"] = "D",
+            ["Ě"] = "E",
+            ["Ň"] = "N",
+            ["Ř"] = "R",
+            ["Š"] = "S",
+            ["Ť"] = "T",
+            ["Ů"] = "U",
+            ["Ž"] = "Z"
+        };
+
+        foreach (var kvp in charMap)
+        {
+            Assert.Equal($"foo-{kvp.Value.ToLower()}-bar-baz",
+                Piranha.Utils.GenerateSlug($"foo {kvp.Key} bar baz"));
+        }
+    }
+
+    [Fact]
+    public void ReplacePolishCharacters() {
+        var charMap = new Dictionary<string, string>
+        {
+            ["ą"] = "a",
+            ["ć"] = "c",
+            ["ę"] = "e",
+            ["ł"] = "l",
+            ["ń"] = "n",
+            ["ó"] = "o",
+            ["ś"] = "s",
+            ["ź"] = "z",
+            ["ż"] = "z",
+            ["Ą"] = "A",
+            ["Ć"] = "C",
+            ["Ę"] = "e",
+            ["Ł"] = "L",
+            ["Ń"] = "N",
+            ["Ś"] = "S",
+            ["Ź"] = "Z",
+            ["Ż"] = "Z"
+        };
+
+        foreach (var kvp in charMap)
+        {
+            Assert.Equal($"foo-{kvp.Value.ToLower()}-bar-baz",
+                Piranha.Utils.GenerateSlug($"foo {kvp.Key} bar baz"));
+        }
+    }
+
+    [Fact]
+    public void ReplaceLatvianCharacters() {
+        var charMap = new Dictionary<string, string>
+        {
+            ["ā"] = "a",
+            ["č"] = "c",
+            ["ē"] = "e",
+            ["ģ"] = "g",
+            ["ī"] = "i",
+            ["ķ"] = "k",
+            ["ļ"] = "l",
+            ["ņ"] = "n",
+            ["š"] = "s",
+            ["ū"] = "u",
+            ["ž"] = "z",
+            ["Ā"] = "A",
+            ["Č"] = "C",
+            ["Ē"] = "E",
+            ["Ģ"] = "G",
+            ["Ī"] = "i",
+            ["Ķ"] = "k",
+            ["Ļ"] = "L",
+            ["Ņ"] = "N",
+            ["Š"] = "S",
+            ["Ū"] = "u",
+            ["Ž"] = "Z"
+        };
+
+        foreach (var kvp in charMap)
+        {
+            Assert.Equal($"foo-{kvp.Value.ToLower()}-bar-baz",
+                Piranha.Utils.GenerateSlug($"foo {kvp.Key} bar baz"));
+        }
+    }
+
+    [Fact]
+    public void ReplaceSerbianCharacters() {
+        var charMap = new Dictionary<string, string>
+        {
+            ["đ"] = "dj",
+            ["ǌ"] = "nj",
+            ["ǉ"] = "lj",
+            ["Đ"] = "DJ",
+            ["ǋ"] = "NJ",
+            ["ǈ"] = "LJ",
+            ["ђ"] = "dj",
+            ["ј"] = "j",
+            ["љ"] = "lj",
+            ["њ"] = "nj",
+            ["ћ"] = "c",
+            ["џ"] = "dz",
+            ["Ђ"] = "DJ",
+            ["Ј"] = "J",
+            ["Љ"] = "LJ",
+            ["Њ"] = "NJ",
+            ["Ћ"] = "C",
+            ["Џ"] = "DZ"
+        };
+
+        foreach (var kvp in charMap)
+        {
+            Assert.Equal($"foo-{kvp.Value.ToLower()}-bar-baz",
+                Piranha.Utils.GenerateSlug($"foo {kvp.Key} bar baz"));
+        }
+    }
+
+    [Fact]
+    public void ReplaceCurrencyCharacters() {
+        var charMap = new Dictionary<string, string>
+        {
+            ["€"] = "euro",
+            ["₢"] = "cruzeiro",
+            ["₣"] = "french-franc",
+            ["£"] = "pound",
+            ["₤"] = "lira",
+            ["₥"] = "mill",
+            ["₦"] = "naira",
+            ["₧"] = "peseta",
+            ["₨"] = "rupee",
+            ["₩"] = "won",
+            ["₪"] = "new-shequel",
+            ["₫"] = "dong",
+            ["₭"] = "kip",
+            ["₮"] = "tugrik",
+            ["₸"] = "kazakhstani-tenge",
+            ["₯"] = "drachma",
+            ["₰"] = "penny",
+            ["₱"] = "peso",
+            ["₲"] = "guarani",
+            ["₳"] = "austral",
+            ["₴"] = "hryvnia",
+            ["₵"] = "cedi",
+            ["¢"] = "cent",
+            ["¥"] = "yen",
+            ["元"] = "yuan",
+            ["円"] = "yen",
+            ["﷼"] = "rial",
+            ["₠"] = "ecu",
+            ["¤"] = "currency",
+            ["฿"] = "baht",
+            ["$"] = "dollar",
+            ["₽"] = "russian-ruble",
+            ["₿"] = "bitcoin",
+            ["₺"] = "turkish-lira"
+        };
+
+        foreach (var kvp in charMap)
+        {
+            Assert.Equal($"foo-{kvp.Value.ToLower()}-bar-baz",
+                Piranha.Utils.GenerateSlug($"foo {kvp.Key} bar baz"));
+        }
+    }
+
+    [Fact]
+    public void ReplaceSymbolCharacters() {
+        var charMap = new Dictionary<string, string>
+        {
+            ["©"] = "c",
+            ["œ"] = "oe",
+            ["Œ"] = "OE",
+            ["∑"] = "sum",
+            ["®"] = "r",
+            ["∂"] = "d",
+            ["ƒ"] = "f",
+            ["™"] = "tm",
+            ["℠"] = "sm",
+            ["˚"] = "o",
+            ["º"] = "o",
+            ["ª"] = "a",
+            ["∆"] = "delta",
+            ["∞"] = "infinity",
+            ["♥"] = "love",
+            ["&"] = "and",
+            ["|"] = "or",
+            ["<"] = "less",
+            [">"] = "greater"
+        };
+
+        foreach (var kvp in charMap)
+        {
+            Assert.Equal($"foo-{kvp.Value.ToLower()}-bar-baz",
+                Piranha.Utils.GenerateSlug($"foo {kvp.Key} bar baz"));
+        }
+    }
+
+    [Fact]
+    public void RemoveSlashesForNonHierarchical() {
+        Assert.Equal("no-more-dashes", Piranha.Utils.GenerateSlug("no/more / dashes", false));
+    }
+}