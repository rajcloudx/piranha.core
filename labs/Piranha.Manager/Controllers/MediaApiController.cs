--- conflicted
+++ resolved
@@ -114,7 +114,6 @@
             }
         }
 
-<<<<<<< HEAD
         [Route("folder/delete/{id:Guid}")]
         public async Task<IActionResult> DeleteFolder(Guid id)
         {
@@ -141,7 +140,9 @@
                     Body = e.Message
                 };
                 return BadRequest(result);
-=======
+            }
+        }
+
         /// <summary>
         /// Adds a new media upload.
         /// </summary>
@@ -193,7 +194,6 @@
                     Type = StatusMessage.Error,
                     Body = e.Message
                 });
->>>>>>> ae047d37
             }
         }
     }
