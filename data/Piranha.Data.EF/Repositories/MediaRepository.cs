/*
 * Copyright (c) 2017-2019 Håkan Edling
 *
 * This software may be modified and distributed under the terms
 * of the MIT license.  See the LICENSE file for details.
 *
 * https://github.com/piranhacms/piranha.core
 *
 */

using System;
using System.Collections.Generic;
using System.IO;
using System.Linq;
using System.Text;
using System.Threading.Tasks;
using Microsoft.EntityFrameworkCore;
using Piranha.Data;
using Piranha.Data.EF;

namespace Piranha.Repositories
{
    public class MediaRepository : IMediaRepository
    {
        private readonly IDb _db;

        /// <summary>
        /// Default constructor.
        /// </summary>
        /// <param name="db">The current db context</param>
        public MediaRepository(IDb db)
        {
            _db = db;
        }

        /// <summary>
        /// Gets all media available in the specified folder.
        /// </summary>
        /// <param name="folderId">The optional folder id</param>
        /// <returns>The available media</returns>
        public async Task<IEnumerable<Guid>> GetAll(Guid? folderId = null)
        {
            return await _db.Media
                .AsNoTracking()
                .Where(m => m.FolderId == folderId)
                .OrderBy(m => m.Filename)
                .Select(m => m.Id)
                .ToListAsync()
                .ConfigureAwait(false);
        }

        /// <summary>
        /// Gets all media folders available in the specified
        /// folder.
        /// </summary>
        /// <param name="folderId">The optional folder id</param>
        /// <returns>The available media folders</returns>
        public async Task<IEnumerable<Guid>> GetAllFolders(Guid? folderId = null)
        {
            return await _db.MediaFolders
                .AsNoTracking()
                .Where(f => f.ParentId == folderId)
                .OrderBy(f => f.Name)
                .Select(f => f.Id)
                .ToListAsync()
                .ConfigureAwait(false);
        }

        /// <summary>
        /// Gets the media with the given id.
        /// </summary>
        /// <param name="id">The unique id</param>
        /// <returns>The media</returns>
        public Task<Models.Media> GetById(Guid id)
        {
            return _db.Media
                .AsNoTracking()
                .Include(m => m.Versions)
                .Select(m => new Models.Media
                {
                    Id = m.Id,
                    FolderId = m.FolderId,
                    Type = m.Type,
                    Filename = m.Filename,
                    ContentType = m.ContentType,
                    Size = m.Size,
                    Width = m.Width,
                    Height = m.Height,
                    Created = m.Created,
                    LastModified = m.LastModified,
                    Versions = m.Versions.Select(v => new Models.MediaVersion
                    {
                        Id = v.Id,
                        Size = v.Size,
                        Width = v.Width,
                        Height = v.Height,
                        FileExtension = v.FileExtension
                    }).ToList()
                })
                .FirstOrDefaultAsync(m => m.Id == id);
        }

        /// <summary>
        /// Gets the media folder with the given id.
        /// </summary>
        /// <param name="id">The unique id</param>
        /// <returns>The media folder</returns>
        public Task<Models.MediaFolder> GetFolderById(Guid id)
        {
            return _db.MediaFolders
                .AsNoTracking()
                .Select(f => new Models.MediaFolder
                {
                    Id = f.Id,
                    ParentId = f.ParentId,
                    Name = f.Name,
                    Created = f.Created
                })
                .FirstOrDefaultAsync(f => f.Id == id);
        }

        /// <summary>
        /// Gets the hierachical media structure.
        /// </summary>
        /// <returns>The media structure</returns>
        public async Task<Models.MediaStructure> GetStructure()
        {
            var folders = await _db.MediaFolders
                .AsNoTracking()
                .OrderBy(f => f.ParentId)
                .ThenBy(f => f.Name)
                .ToListAsync()
                .ConfigureAwait(false);

            return Sort(folders);
        }

        /// <summary>
        /// Adds or updates the given model in the database
        /// depending on its state.
        /// </summary>
        /// <param name="content">The content to save</param>
        public async Task Save(Models.Media model)
        {
            var media = await _db.Media
                .Include(m => m.Versions)
                .FirstOrDefaultAsync(m => m.Id == model.Id)
                .ConfigureAwait(false);

            if (media == null)
            {
                media = new Media()
                {
                    Id = model.Id,
                    Created = DateTime.Now
                };
                await _db.Media.AddAsync(media).ConfigureAwait(false);
            }

            media.Filename = model.Filename;
            media.FolderId = model.FolderId;
            media.Type = model.Type;
            media.Size = model.Size;
            media.Width = model.Width;
            media.Height = model.Height;
<<<<<<< HEAD
            media.Size = model.Size;
=======
            media.ContentType = model.ContentType;
            media.LastModified = DateTime.Now;
>>>>>>> 81ef089a

            // Delete removed versions
            var current = model.Versions.Select(v => v.Id).ToArray();
            var removed = media.Versions.Where(v => !current.Contains(v.Id)).ToArray();

            if (removed.Length > 0)
            {
                _db.MediaVersions.RemoveRange(removed);
            }

            // Add new versions
            foreach (var version in model.Versions)
            {
                if (!media.Versions.Any(v => v.Id == version.Id))
                {
                    media.Versions.Add(new MediaVersion
                    {
                        Id = version.Id,
                        MediaId = media.Id,
                        Size = version.Size,
                        Width = version.Width,
                        Height = version.Height,
                        FileExtension = version.FileExtension
                    });
                }
            }

            // Save all changes
            await _db.SaveChangesAsync().ConfigureAwait(false);
        }

        /// <summary>
        /// Adds or updates the given model in the database
        /// depending on its state.
        /// </summary>
        /// <param name="model">The model</param>
        public async Task SaveFolder(Models.MediaFolder model)
        {
            var folder = await _db.MediaFolders
                .FirstOrDefaultAsync(f => f.Id == model.Id)
                .ConfigureAwait(false);

            if (folder == null)
            {
                folder = new Data.MediaFolder()
                {
                    Id = model.Id != Guid.Empty ? model.Id : Guid.NewGuid(),
                    Created = DateTime.Now
                };
                model.Id = folder.Id;
                await _db.MediaFolders.AddAsync(folder).ConfigureAwait(false);
            }
            folder.ParentId = model.ParentId;
            folder.Name = model.Name;

            await _db.SaveChangesAsync().ConfigureAwait(false);
        }

        /// <summary>
        /// Moves the media to the folder with the specified id.
        /// </summary>
        /// <param name="media">The media</param>
        /// <param name="folderId">The folder id</param>
        public async Task Move(Models.Media model, Guid? folderId)
        {
            var media = await _db.Media
                .FirstOrDefaultAsync(m => m.Id == model.Id)
                .ConfigureAwait(false);

            if (media != null)
            {
                media.FolderId = folderId;
                await _db.SaveChangesAsync().ConfigureAwait(false);
            }
        }

        /// <summary>
        /// Deletes the media with the given id.
        /// </summary>
        /// <param name="id">The unique id</param>
        public async Task Delete(Guid id)
        {
            var media = await _db.Media
                .Include(m => m.Versions)
                .FirstOrDefaultAsync(m => m.Id == id)
                .ConfigureAwait(false);

            if (media != null)
            {
                _db.Media.Remove(media);
                await _db.SaveChangesAsync().ConfigureAwait(false);
            }
        }

        /// <summary>
        /// Deletes the media folder with the given id.
        /// </summary>
        /// <param name="id">The unique id</param>
        public async Task DeleteFolder(Guid id)
        {
            var folder = await _db.MediaFolders
                .FirstOrDefaultAsync(f => f.Id == id)
                .ConfigureAwait(false);

            if (folder != null)
            {
                _db.MediaFolders.Remove(folder);
                await _db.SaveChangesAsync().ConfigureAwait(false);
            }
        }

        /// <summary>
        /// Sorts the items.
        /// </summary>
        /// <param name="folders">The full folder list</param>
        /// <param name="parentId">The current parent id</param>
        /// <returns>The structure</returns>
        private Models.MediaStructure Sort(IEnumerable<MediaFolder> folders, Guid? parentId = null, int level = 0)
        {
            var result = new Models.MediaStructure();

            foreach (var folder in folders.Where(f => f.ParentId == parentId).OrderBy(f => f.Name))
            {
                var item = Module.Mapper.Map<MediaFolder, Models.MediaStructureItem>(folder);

                item.Level = level;
                item.Items = Sort(folders, folder.Id, level + 1);

                result.Add(item);
            }
            return result;
        }
    }
}<|MERGE_RESOLUTION|>--- conflicted
+++ resolved
@@ -163,12 +163,8 @@
             media.Size = model.Size;
             media.Width = model.Width;
             media.Height = model.Height;
-<<<<<<< HEAD
-            media.Size = model.Size;
-=======
             media.ContentType = model.ContentType;
             media.LastModified = DateTime.Now;
->>>>>>> 81ef089a
 
             // Delete removed versions
             var current = model.Versions.Select(v => v.Id).ToArray();
